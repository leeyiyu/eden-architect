--- conflicted
+++ resolved
@@ -106,12 +106,8 @@
               endByte,
               StringConstants.SLASH,
               fileLength));
-<<<<<<< HEAD
-      FileUtils.seek(file, response.getOutputStream(), startByte, endByte);
-=======
 
 		FileUtils.seek(file, response.getOutputStream(), startByte, endByte);
->>>>>>> cfc3ec97
       response.flushBuffer();
     }
     response.setHeader(HttpHeaders.CONTENT_LENGTH, String.valueOf(fileLength));
