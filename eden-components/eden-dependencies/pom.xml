<?xml version="1.0" encoding="UTF-8"?>
<!--
  ~ Licensed to the Apache Software Foundation (ASF) under one or more
  ~ contributor license agreements.  See the NOTICE file distributed with
  ~ this work for additional information regarding copyright ownership.
  ~ The ASF licenses this file to You under the Apache License, Version 2.0
  ~ (the "License"); you may not use this file except in compliance with
  ~ the License.  You may obtain a copy of the License at
  ~
  ~      http://www.apache.org/licenses/LICENSE-2.0
  ~
  ~ Unless required by applicable law or agreed to in writing, software
  ~ distributed under the License is distributed on an "AS IS" BASIS,
  ~ WITHOUT WARRANTIES OR CONDITIONS OF ANY KIND, either express or implied.
  ~ See the License for the specific language governing permissions and
  ~ limitations under the License.
  -->

<project xmlns:xsi="http://www.w3.org/2001/XMLSchema-instance"
		 xmlns="http://maven.apache.org/POM/4.0.0"
		 xsi:schemaLocation="http://maven.apache.org/POM/4.0.0 http://maven.apache.org/xsd/maven-4.0.0.xsd">

	<modelVersion>4.0.0</modelVersion>
	<parent>
		<groupId>org.ylzl</groupId>
		<artifactId>eden-components</artifactId>
<<<<<<< HEAD
		<version>2.4.13.20221021</version>
=======
		<version>2.4.13.20221030</version>
>>>>>>> 80a2eca8
		<relativePath>../pom.xml</relativePath>
	</parent>
	<artifactId>eden-dependencies</artifactId>
	<packaging>pom</packaging>
	<name>eden-dependencies</name>
	<description>统一依赖管理</description>

	<properties>
		<!-- 基础属性 -->
		<java.version>1.8</java.version>
		<project.build.sourceEncoding>UTF-8</project.build.sourceEncoding>
		<project.reporting.outputEncoding>UTF-8</project.reporting.outputEncoding>
		<spring.profiles.active>prod</spring.profiles.active>

		<!-- 基础框架 -->
		<cola.version>4.1.0</cola.version>
		<spring-boot.version>2.4.13</spring-boot.version>
		<spring-cloud.version>2020.0.1</spring-cloud.version>

		<!-- 字节码 -->
		<asm.version>7.3.1</asm.version>
		<cglib.version>3.3.0</cglib.version>
		<javassist.version>3.26.0-GA</javassist.version>

		<!-- 效率 -->
		<lombok.version>1.18.18</lombok.version>
		<mapstruct.version>1.4.1.Final</mapstruct.version>
		<arthas.version>3.6.0</arthas.version>

		<!-- Web -->
		<javax-ws-rs.version>2.1.1</javax-ws-rs.version>
		<knife4j.version>2.0.3</knife4j.version>
		<resteasy.version>5.0.2.Final</resteasy.version>
		<resteasy-spring-boot.version>5.0.0.Final</resteasy-spring-boot.version>
		<springfox.version>2.9.2</springfox.version>
		<swagger.version>1.6.3</swagger.version>
		<swagger-bootstrap-ui.version>1.9.6</swagger-bootstrap-ui.version>
		<swagger-parser.version>2.0.1</swagger-parser.version>
		<swagger-ui.version>3.14.2</swagger-ui.version>
		<swagger3.version>2.0.1</swagger3.version>
		<knife4j.version>2.0.3</knife4j.version>
		<tomcat.version>9.0.30</tomcat.version>
		<wildfly.version>1.5.2.Final</wildfly.version>

		<!-- 日志 -->
		<log4j2.version>2.17.2</log4j2.version>
		<logback-extensions.version>0.1.5</logback-extensions.version>
		<logstash-logback-encoder.version>6.5</logstash-logback-encoder.version>

		<!-- 工具集 -->
		<commons-lang3.version>3.9</commons-lang3.version>
		<commons-collections4.version>4.4</commons-collections4.version>
		<commons-text.version>1.10.0</commons-text.version>
		<commons-beanutils.version>1.9.4</commons-beanutils.version>
		<commons-codec.version>1.10</commons-codec.version>
		<commons-collections.version>3.2.2</commons-collections.version>
		<commons-fileupload.version>1.4</commons-fileupload.version>
		<commons-io.version>2.7</commons-io.version>
		<commons-logging.version>1.2</commons-logging.version>
		<commons-net.version>3.6</commons-net.version>
		<commons-cli.version>1.4</commons-cli.version>
		<guava.version>30.0-jre</guava.version>
		<hutool.version>5.7.14</hutool.version>
		<hibernate-validator.version>6.1.5.Final</hibernate-validator.version>
		<classmate.version>1.5.1</classmate.version>
		<easyexcel.version>2.2.3</easyexcel.version>
		<poi.version>4.1.1</poi.version>
		<dom4j.version>2.1.3</dom4j.version>
		<batik.version>1.12</batik.version>
		<flowable.version>6.5.0</flowable.version>
		<ftpserver.version>1.1.1</ftpserver.version>
		<truelicense.version>1.33</truelicense.version>
		<thumbnailator.version>0.4.8</thumbnailator.version>
		<mvel.version>2.4.8.Final</mvel.version>
		<json-lib.version>2.4</json-lib.version>
		<transmittable-thread-local.version>2.13.2</transmittable-thread-local.version>
		<jnanoid.version>2.0.0</jnanoid.version>

		<!-- 关系型数据库 -->
		<mysql.version>8.0.29</mysql.version>
		<sqlite.version>3.30.1</sqlite.version>
		<mybatis.version>3.5.6</mybatis.version>
		<mybatis-plus.version>3.4.1</mybatis-plus.version>
		<mybatis-spring.version>2.0.3</mybatis-spring.version>
		<mybatis-spring-boot.version>2.1.1</mybatis-spring-boot.version>
		<pagehelper.version>5.3.1</pagehelper.version>
		<tk-mybatis.version>1.2.4</tk-mybatis.version>
		<hibernate.version>5.4.10.Final</hibernate.version>
		<hibernate-commons.version>5.1.0.Final</hibernate-commons.version>
		<hibernate-jpa.version>1.0.2.Final</hibernate-jpa.version>
		<hikaricp.verison>4.0.3</hikaricp.verison>
		<druid.version>1.1.17</druid.version>
		<shardingsphere.version>4.0.1</shardingsphere.version>
		<dynamic-datasource-spring-boot-starter.version>3.5.0</dynamic-datasource-spring-boot-starter.version>
		<liquibase.version>4.13.0</liquibase.version>

		<!-- NoSQL 数据库 -->
		<mongodb.version>3.12.11</mongodb.version>
		<mongobee.version>0.13</mongobee.version>
		<neo4j.version>2.0.6</neo4j.version>
		<influxdb.version>6.4.0</influxdb.version>

		<!-- 搜索引擎 -->
		<spring-boot-starter-data-elasticsearch.version>${spring-boot.version}
		</spring-boot-starter-data-elasticsearch.version>

		<!-- 缓存 -->
		<ehcache.version>2.10.4</ehcache.version>
		<redisson.version>3.15.2</redisson.version>
		<caffeine.version>2.9.3</caffeine.version>
		<hotkey.version>0.0.4-SNAPSHOT</hotkey.version>

		<!-- 消息队列 -->
		<spring-kafka.version>2.7.9</spring-kafka.version>
		<kafka.version>2.7.2</kafka.version>
		<rocketmq.version>4.8.0</rocketmq.version>
		<rocketmq-spring-boot.version>2.1.1</rocketmq-spring-boot.version>

		<!-- 分布式组件 -->
		<dubbo.version>3.0.12</dubbo.version>
		<protobuf.version>4.0.0-rc-2</protobuf.version>
		<zookeeper.version>3.7.0</zookeeper.version>
		<curator.version>5.1.0</curator.version>
		<zkclient.version>0.1</zkclient.version>
		<xxl-job.version>2.3.1</xxl-job.version>
		<grpc.version>1.49.0</grpc.version>
		<hessian.version>4.0.63</hessian.version>

		<!-- 微服务组件 -->
		<nacos.version>2.0.4</nacos.version>
		<sentinel.version>1.8.5</sentinel.version>
		<zipkin2.version>2.23.18</zipkin2.version>
		<brave.version>5.13.10</brave.version>
		<brave-opentracing.version>1.0.0</brave-opentracing.version>
		<opentracing-redis.version>0.1.16</opentracing-redis.version>
		<sofa.version>3.13.0</sofa.version>
		<sofa-tracer-plugin.version>3.1.2</sofa-tracer-plugin.version>
		<spring-cloud-starter-zipkin.version>2.2.8.RELEASE</spring-cloud-starter-zipkin.version>
		<spring-cloud-starter-netflix.version>2.2.10.RELEASE</spring-cloud-starter-netflix.version>
		<spring-cloud-gateway.version>3.0.7</spring-cloud-gateway.version>
		<spring-cloud-alibaba.version>2021.1</spring-cloud-alibaba.version>

		<!-- 授权认证 -->
		<spring-cloud-security.version>2.2.5.RELEASE</spring-cloud-security.version>
		<spring-security-jwt.version>1.1.1.RELEASE</spring-security-jwt.version>
		<spring-security-oauth2.version>2.5.1.RELEASE</spring-security-oauth2.version>
		<spring-security-oauth2-autoconfigure.version>2.6.6</spring-security-oauth2-autoconfigure.version>
		<spring-security-oauth2-authorization-server.version>0.2.3</spring-security-oauth2-authorization-server.version>
		<jjwt.version>0.11.2</jjwt.version>

		<!-- 网络 -->
		<netty.verison>4.1.70.Final</netty.verison>

		<!-- 监控 -->
		<prometheus.version>0.16.0</prometheus.version>
		<micrometer.version>1.9.1</micrometer.version>
		<metrics-spring.version>3.1.3</metrics-spring.version>
		<spring-boot-admin.version>2.4.4</spring-boot-admin.version>
		<javamelody.version>1.81.0</javamelody.version>
		<javamelody-theme.version>1.0</javamelody-theme.version>
		<cat.version>3.1.0</cat.version>
		<plexus.version>3.0.24</plexus.version>

		<!-- 测试组件 -->
		<cucumber.version>3.0.2</cucumber.version>
		<dbunit.version>2.7.2</dbunit.version>
		<embedded-mongo.version>2.2.0</embedded-mongo.version>
		<embedded-redis.version>0.11.0</embedded-redis.version>
		<testcontainers.version>2.2.2</testcontainers.version>
		<gatling.version>3.2.1</gatling.version>
		<jmh.version>1.23</jmh.version>
		<junit.version>4.13.1</junit.version>
		<spock.version>2.1-groovy-3.0</spock.version>
		<groovy.version>3.0.9</groovy.version>
		<hdrhistogram.version>2.1.12</hdrhistogram.version>
		<jodd.version>5.1.6</jodd.version>

		<!-- IDEA -->
		<jetbrains-annotations.version>23.0.0</jetbrains-annotations.version>
	</properties>

	<dependencyManagement>
		<dependencies>
			<!-- Spring Framework 依赖 -->
			<dependency>
				<groupId>org.springframework</groupId>
				<artifactId>spring-framework-bom</artifactId>
				<version>${spring-framework.version}</version>
				<type>pom</type>
				<scope>import</scope>
			</dependency>
			<!-- Spring Data 依赖 -->
			<dependency>
				<groupId>org.springframework.data</groupId>
				<artifactId>spring-data-bom</artifactId>
				<version>${spring-data-bom.version}</version>
				<type>pom</type>
				<scope>import</scope>
			</dependency>
			<!-- Spring Integration 依赖 -->
			<dependency>
				<groupId>org.springframework.integration</groupId>
				<artifactId>spring-integration-bom</artifactId>
				<version>${spring-integration.version}</version>
				<type>pom</type>
				<scope>import</scope>
			</dependency>
			<!-- Spring Security 依赖 -->
			<dependency>
				<groupId>org.springframework.security</groupId>
				<artifactId>spring-security-bom</artifactId>
				<version>${spring-security.version}</version>
				<type>pom</type>
				<scope>import</scope>
			</dependency>
			<!-- Spring Session 依赖 -->
			<dependency>
				<groupId>org.springframework.session</groupId>
				<artifactId>spring-session-bom</artifactId>
				<version>${spring-session-bom.version}</version>
				<type>pom</type>
				<scope>import</scope>
			</dependency>
			<!-- Spring Cloud 依赖 -->
			<dependency>
				<groupId>org.springframework.cloud</groupId>
				<artifactId>spring-cloud-dependencies</artifactId>
				<version>${spring-cloud.version}</version>
				<type>pom</type>
				<scope>import</scope>
			</dependency>
			<!-- Spring Cloud Alibaba 依赖 -->
			<dependency>
				<groupId>com.alibaba.cloud</groupId>
				<artifactId>spring-cloud-alibaba-dependencies</artifactId>
				<version>${spring-cloud-alibaba.version}</version>
				<type>pom</type>
				<scope>import</scope>
			</dependency>

			<!-- 基础组件 -->
			<dependency>
				<groupId>org.ylzl</groupId>
				<artifactId>eden-commons</artifactId>
<<<<<<< HEAD
				<version>2.4.13.20221021</version>
=======
				<version>2.4.13.20221030</version>
>>>>>>> 80a2eca8
			</dependency>
			<dependency>
				<groupId>org.ylzl</groupId>
				<artifactId>eden-spring-cloud</artifactId>
<<<<<<< HEAD
				<version>2.4.13.20221021</version>
=======
				<version>2.4.13.20221030</version>
>>>>>>> 80a2eca8
			</dependency>
			<dependency>
				<groupId>org.ylzl</groupId>
				<artifactId>eden-spring-data</artifactId>
<<<<<<< HEAD
				<version>2.4.13.20221021</version>
=======
				<version>2.4.13.20221030</version>
>>>>>>> 80a2eca8
			</dependency>
			<dependency>
				<groupId>org.ylzl</groupId>
				<artifactId>eden-spring-framework</artifactId>
<<<<<<< HEAD
				<version>2.4.13.20221021</version>
=======
				<version>2.4.13.20221030</version>
>>>>>>> 80a2eca8
			</dependency>
			<dependency>
				<groupId>org.ylzl</groupId>
				<artifactId>eden-spring-integration</artifactId>
<<<<<<< HEAD
				<version>2.4.13.20221021</version>
=======
				<version>2.4.13.20221030</version>
>>>>>>> 80a2eca8
			</dependency>
			<dependency>
				<groupId>org.ylzl</groupId>
				<artifactId>eden-spring-security</artifactId>
<<<<<<< HEAD
				<version>2.4.13.20221021</version>
=======
				<version>2.4.13.20221030</version>
>>>>>>> 80a2eca8
			</dependency>
			<dependency>
				<groupId>org.ylzl</groupId>
				<artifactId>eden-spring-test</artifactId>
<<<<<<< HEAD
				<version>2.4.13.20221021</version>
=======
				<version>2.4.13.20221030</version>
>>>>>>> 80a2eca8
			</dependency>

			<!-- 解决方案 -->
			<dependency>
				<groupId>org.ylzl</groupId>
				<artifactId>eden-bigdata-filter</artifactId>
<<<<<<< HEAD
				<version>2.4.13.20221021</version>
=======
				<version>2.4.13.20221030</version>
>>>>>>> 80a2eca8
			</dependency>
			<dependency>
				<groupId>org.ylzl</groupId>
				<artifactId>eden-consistency-task</artifactId>
<<<<<<< HEAD
				<version>2.4.13.20221021</version>
=======
				<version>2.4.13.20221030</version>
>>>>>>> 80a2eca8
			</dependency>
			<dependency>
				<groupId>org.ylzl</groupId>
				<artifactId>eden-distributed-lock</artifactId>
<<<<<<< HEAD
				<version>2.4.13.20221021</version>
=======
				<version>2.4.13.20221030</version>
>>>>>>> 80a2eca8
			</dependency>
			<dependency>
				<groupId>org.ylzl</groupId>
				<artifactId>eden-distributed-uid</artifactId>
<<<<<<< HEAD
				<version>2.4.13.20221021</version>
=======
				<version>2.4.13.20221030</version>
			</dependency>
			<dependency>
				<groupId>org.ylzl</groupId>
				<artifactId>eden-common-excel</artifactId>
				<version>2.4.13.20221030</version>
>>>>>>> 80a2eca8
			</dependency>
			<dependency>
				<groupId>org.ylzl</groupId>
				<artifactId>eden-flow-compose</artifactId>
<<<<<<< HEAD
				<version>2.4.13.20221021</version>
			</dependency>
			<dependency>
				<groupId>org.ylzl</groupId>
				<artifactId>eden-cache-adapter</artifactId>
=======
				<version>2.4.13.20221030</version>
			</dependency>
			<dependency>
				<groupId>org.ylzl</groupId>
				<artifactId>eden-cache</artifactId>
>>>>>>> 80a2eca8
				<version>2.4.13.20221021</version>
			</dependency>
			<dependency>
				<groupId>org.ylzl</groupId>
<<<<<<< HEAD
				<artifactId>eden-mail-adapter</artifactId>
				<version>2.4.13.20221021</version>
			</dependency>
			<dependency>
				<groupId>org.ylzl</groupId>
				<artifactId>eden-mq-adapter</artifactId>
				<version>2.4.13.20221021</version>
			</dependency>
			<dependency>
				<groupId>org.ylzl</groupId>
				<artifactId>eden-sms-adapter</artifactId>
				<version>2.4.13.20221021</version>
=======
				<artifactId>eden-common-mail</artifactId>
				<version>2.4.13.20221030</version>
			</dependency>
			<dependency>
				<groupId>org.ylzl</groupId>
				<artifactId>eden-common-mq</artifactId>
				<version>2.4.13.20221030</version>
			</dependency>
			<dependency>
				<groupId>org.ylzl</groupId>
				<artifactId>eden-common-sms</artifactId>
				<version>2.4.13.20221030</version>
>>>>>>> 80a2eca8
			</dependency>
			<dependency>
				<groupId>org.ylzl</groupId>
				<artifactId>eden-trace-testing</artifactId>
<<<<<<< HEAD
				<version>2.4.13.20221021</version>
=======
				<version>2.4.13.20221030</version>
>>>>>>> 80a2eca8
			</dependency>

			<!-- 自定义 Spring Boot Starters -->
			<dependency>
				<groupId>org.ylzl</groupId>
				<artifactId>eden-arthas-spring-boot-starter</artifactId>
<<<<<<< HEAD
				<version>2.4.13.20221021</version>
=======
				<version>2.4.13.20221030</version>
>>>>>>> 80a2eca8
			</dependency>
			<dependency>
				<groupId>org.ylzl</groupId>
				<artifactId>eden-caffeine-spring-boot-starter</artifactId>
<<<<<<< HEAD
				<version>2.4.13.20221021</version>
=======
				<version>2.4.13.20221030</version>
>>>>>>> 80a2eca8
			</dependency>
			<dependency>
				<groupId>org.ylzl</groupId>
				<artifactId>eden-canel-spring-boot-starter</artifactId>
<<<<<<< HEAD
				<version>2.4.13.20221021</version>
=======
				<version>2.4.13.20221030</version>
>>>>>>> 80a2eca8
			</dependency>
			<dependency>
				<groupId>org.ylzl</groupId>
				<artifactId>eden-cat-spring-boot-starter</artifactId>
<<<<<<< HEAD
				<version>2.4.13.20221021</version>
=======
				<version>2.4.13.20221030</version>
>>>>>>> 80a2eca8
			</dependency>
			<dependency>
				<groupId>org.ylzl</groupId>
				<artifactId>eden-curator-spring-boot-starter</artifactId>
<<<<<<< HEAD
				<version>2.4.13.20221021</version>
=======
				<version>2.4.13.20221030</version>
>>>>>>> 80a2eca8
			</dependency>
			<dependency>
				<groupId>org.ylzl</groupId>
				<artifactId>eden-druid-spring-boot-starter</artifactId>
<<<<<<< HEAD
				<version>2.4.13.20221021</version>
=======
				<version>2.4.13.20221030</version>
>>>>>>> 80a2eca8
			</dependency>
			<dependency>
				<groupId>org.ylzl</groupId>
				<artifactId>eden-dynamic-datasource-spring-boot-starter</artifactId>
<<<<<<< HEAD
				<version>2.4.13.20221021</version>
=======
				<version>2.4.13.20221030</version>
>>>>>>> 80a2eca8
			</dependency>
			<dependency>
				<groupId>org.ylzl</groupId>
				<artifactId>eden-elasticsearch-spring-boot-starter</artifactId>
<<<<<<< HEAD
				<version>2.4.13.20221021</version>
=======
				<version>2.4.13.20221030</version>
>>>>>>> 80a2eca8
			</dependency>
			<dependency>
				<groupId>org.ylzl</groupId>
				<artifactId>eden-flyway-spring-boot-starter</artifactId>
<<<<<<< HEAD
				<version>2.4.13.20221021</version>
=======
				<version>2.4.13.20221030</version>
>>>>>>> 80a2eca8
			</dependency>
			<dependency>
				<groupId>org.ylzl</groupId>
				<artifactId>eden-ftpclient-spring-boot-starter</artifactId>
<<<<<<< HEAD
				<version>2.4.13.20221021</version>
=======
				<version>2.4.13.20221030</version>
>>>>>>> 80a2eca8
			</dependency>
			<dependency>
				<groupId>org.ylzl</groupId>
				<artifactId>eden-ftpserver-spring-boot-starter</artifactId>
<<<<<<< HEAD
				<version>2.4.13.20221021</version>
=======
				<version>2.4.13.20221030</version>
>>>>>>> 80a2eca8
			</dependency>
			<dependency>
				<groupId>org.ylzl</groupId>
				<artifactId>eden-hikaricp-spring-boot-starter</artifactId>
<<<<<<< HEAD
				<version>2.4.13.20221021</version>
=======
				<version>2.4.13.20221030</version>
>>>>>>> 80a2eca8
			</dependency>
			<dependency>
				<groupId>org.ylzl</groupId>
				<artifactId>eden-influxdb-spring-boot-starter</artifactId>
<<<<<<< HEAD
				<version>2.4.13.20221021</version>
=======
				<version>2.4.13.20221030</version>
>>>>>>> 80a2eca8
			</dependency>
			<dependency>
				<groupId>org.ylzl</groupId>
				<artifactId>eden-javamail-spring-boot-starter</artifactId>
<<<<<<< HEAD
				<version>2.4.13.20221021</version>
=======
				<version>2.4.13.20221030</version>
>>>>>>> 80a2eca8
			</dependency>
			<dependency>
				<groupId>org.ylzl</groupId>
				<artifactId>eden-jwt-spring-boot-starter</artifactId>
<<<<<<< HEAD
				<version>2.4.13.20221021</version>
=======
				<version>2.4.13.20221030</version>
>>>>>>> 80a2eca8
			</dependency>
			<dependency>
				<groupId>org.ylzl</groupId>
				<artifactId>eden-kafka-spring-boot-starter</artifactId>
<<<<<<< HEAD
				<version>2.4.13.20221021</version>
=======
				<version>2.4.13.20221030</version>
>>>>>>> 80a2eca8
			</dependency>
			<dependency>
				<groupId>org.ylzl</groupId>
				<artifactId>eden-leaf-spring-boot-starter</artifactId>
<<<<<<< HEAD
				<version>2.4.13.20221021</version>
=======
				<version>2.4.13.20221030</version>
>>>>>>> 80a2eca8
			</dependency>
			<dependency>
				<groupId>org.ylzl</groupId>
				<artifactId>eden-liquibase-spring-boot-starter</artifactId>
<<<<<<< HEAD
				<version>2.4.13.20221021</version>
=======
				<version>2.4.13.20221030</version>
>>>>>>> 80a2eca8
			</dependency>
			<dependency>
				<groupId>org.ylzl</groupId>
				<artifactId>eden-logstash-spring-boot-starter</artifactId>
<<<<<<< HEAD
				<version>2.4.13.20221021</version>
=======
				<version>2.4.13.20221030</version>
>>>>>>> 80a2eca8
			</dependency>
			<dependency>
				<groupId>org.ylzl</groupId>
				<artifactId>eden-metrics-spring-boot-starter</artifactId>
<<<<<<< HEAD
				<version>2.4.13.20221021</version>
=======
				<version>2.4.13.20221030</version>
>>>>>>> 80a2eca8
			</dependency>
			<dependency>
				<groupId>org.ylzl</groupId>
				<artifactId>eden-mongobee-spring-boot-starter</artifactId>
<<<<<<< HEAD
				<version>2.4.13.20221021</version>
=======
				<version>2.4.13.20221030</version>
>>>>>>> 80a2eca8
			</dependency>
			<dependency>
				<groupId>org.ylzl</groupId>
				<artifactId>eden-mongodb-spring-boot-starter</artifactId>
<<<<<<< HEAD
				<version>2.4.13.20221021</version>
=======
				<version>2.4.13.20221030</version>
>>>>>>> 80a2eca8
			</dependency>
			<dependency>
				<groupId>org.ylzl</groupId>
				<artifactId>eden-mybatis-spring-boot-starter</artifactId>
<<<<<<< HEAD
				<version>2.4.13.20221021</version>
=======
				<version>2.4.13.20221030</version>
>>>>>>> 80a2eca8
			</dependency>
			<dependency>
				<groupId>org.ylzl</groupId>
				<artifactId>eden-netty-spring-boot-starter</artifactId>
<<<<<<< HEAD
				<version>2.4.13.20221021</version>
=======
				<version>2.4.13.20221030</version>
>>>>>>> 80a2eca8
			</dependency>
			<dependency>
				<groupId>org.ylzl</groupId>
				<artifactId>eden-oauth2-spring-boot-starter</artifactId>
<<<<<<< HEAD
				<version>2.4.13.20221021</version>
=======
				<version>2.4.13.20221030</version>
>>>>>>> 80a2eca8
			</dependency>
			<dependency>
				<groupId>org.ylzl</groupId>
				<artifactId>eden-prometheus-spring-boot-starter</artifactId>
<<<<<<< HEAD
				<version>2.4.13.20221021</version>
=======
				<version>2.4.13.20221030</version>
>>>>>>> 80a2eca8
			</dependency>
			<dependency>
				<groupId>org.ylzl</groupId>
				<artifactId>eden-rabbitmq-spring-boot-starter</artifactId>
<<<<<<< HEAD
				<version>2.4.13.20221021</version>
=======
				<version>2.4.13.20221030</version>
>>>>>>> 80a2eca8
			</dependency>
			<dependency>
				<groupId>org.ylzl</groupId>
				<artifactId>eden-redis-spring-boot-starter</artifactId>
<<<<<<< HEAD
				<version>2.4.13.20221021</version>
=======
				<version>2.4.13.20221030</version>
>>>>>>> 80a2eca8
			</dependency>
			<dependency>
				<groupId>org.ylzl</groupId>
				<artifactId>eden-redisson-spring-boot-starter</artifactId>
<<<<<<< HEAD
				<version>2.4.13.20221021</version>
=======
				<version>2.4.13.20221030</version>
>>>>>>> 80a2eca8
			</dependency>
			<dependency>
				<groupId>org.ylzl</groupId>
				<artifactId>eden-rocketmq-spring-boot-starter</artifactId>
<<<<<<< HEAD
				<version>2.4.13.20221021</version>
=======
				<version>2.4.13.20221030</version>
>>>>>>> 80a2eca8
			</dependency>
			<dependency>
				<groupId>org.ylzl</groupId>
				<artifactId>eden-sharding-jdbc-spring-boot-starter</artifactId>
<<<<<<< HEAD
				<version>2.4.13.20221021</version>
=======
				<version>2.4.13.20221030</version>
>>>>>>> 80a2eca8
			</dependency>
			<dependency>
				<groupId>org.ylzl</groupId>
				<artifactId>eden-spock-spring-boot-starter</artifactId>
<<<<<<< HEAD
				<version>2.4.13.20221021</version>
=======
				<version>2.4.13.20221030</version>
>>>>>>> 80a2eca8
			</dependency>
			<dependency>
				<groupId>org.ylzl</groupId>
				<artifactId>eden-swagger2-spring-boot-starter</artifactId>
<<<<<<< HEAD
				<version>2.4.13.20221021</version>
=======
				<version>2.4.13.20221030</version>
>>>>>>> 80a2eca8
			</dependency>
			<dependency>
				<groupId>org.ylzl</groupId>
				<artifactId>eden-swagger3-spring-boot-starter</artifactId>
<<<<<<< HEAD
				<version>2.4.13.20221021</version>
=======
				<version>2.4.13.20221030</version>
>>>>>>> 80a2eca8
			</dependency>
			<dependency>
				<groupId>org.ylzl</groupId>
				<artifactId>eden-tinyid-spring-boot-starter</artifactId>
<<<<<<< HEAD
				<version>2.4.13.20221021</version>
=======
				<version>2.4.13.20221030</version>
>>>>>>> 80a2eca8
			</dependency>
			<dependency>
				<groupId>org.ylzl</groupId>
				<artifactId>eden-tomcat-spring-boot-starter</artifactId>
<<<<<<< HEAD
				<version>2.4.13.20221021</version>
=======
				<version>2.4.13.20221030</version>
>>>>>>> 80a2eca8
			</dependency>
			<dependency>
				<groupId>org.ylzl</groupId>
				<artifactId>eden-truelicense-spring-boot-starter</artifactId>
<<<<<<< HEAD
				<version>2.4.13.20221021</version>
=======
				<version>2.4.13.20221030</version>
>>>>>>> 80a2eca8
			</dependency>
			<dependency>
				<groupId>org.ylzl</groupId>
				<artifactId>eden-undertow-spring-boot-starter</artifactId>
<<<<<<< HEAD
				<version>2.4.13.20221021</version>
=======
				<version>2.4.13.20221030</version>
>>>>>>> 80a2eca8
			</dependency>
			<dependency>
				<groupId>org.ylzl</groupId>
				<artifactId>eden-uid-generator-spring-boot-starter</artifactId>
<<<<<<< HEAD
				<version>2.4.13.20221021</version>
=======
				<version>2.4.13.20221030</version>
>>>>>>> 80a2eca8
			</dependency>
			<dependency>
				<groupId>org.ylzl</groupId>
				<artifactId>eden-xxljob-spring-boot-starter</artifactId>
<<<<<<< HEAD
				<version>2.4.13.20221021</version>
=======
				<version>2.4.13.20221030</version>
>>>>>>> 80a2eca8
			</dependency>

			<!-- 自定义 Spring Cloud Starters -->
			<dependency>
				<groupId>org.ylzl</groupId>
				<artifactId>eden-apollo-spring-cloud-starter</artifactId>
<<<<<<< HEAD
				<version>2.4.13.20221021</version>
=======
				<version>2.4.13.20221030</version>
>>>>>>> 80a2eca8
			</dependency>
			<dependency>
				<groupId>org.ylzl</groupId>
				<artifactId>eden-dubbo-spring-cloud-starter</artifactId>
<<<<<<< HEAD
				<version>2.4.13.20221021</version>
=======
				<version>2.4.13.20221030</version>
>>>>>>> 80a2eca8
			</dependency>
			<dependency>
				<groupId>org.ylzl</groupId>
				<artifactId>eden-nacos-config-spring-cloud-starter</artifactId>
<<<<<<< HEAD
				<version>2.4.13.20221021</version>
=======
				<version>2.4.13.20221030</version>
>>>>>>> 80a2eca8
			</dependency>
			<dependency>
				<groupId>org.ylzl</groupId>
				<artifactId>eden-nacos-discovery-spring-cloud-starter</artifactId>
<<<<<<< HEAD
				<version>2.4.13.20221021</version>
=======
				<version>2.4.13.20221030</version>
>>>>>>> 80a2eca8
			</dependency>
			<dependency>
				<groupId>org.ylzl</groupId>
				<artifactId>eden-openfeign-spring-cloud-starter</artifactId>
<<<<<<< HEAD
				<version>2.4.13.20221021</version>
=======
				<version>2.4.13.20221030</version>
>>>>>>> 80a2eca8
			</dependency>
			<dependency>
				<groupId>org.ylzl</groupId>
				<artifactId>eden-sentinel-spring-cloud-starter</artifactId>
<<<<<<< HEAD
				<version>2.4.13.20221021</version>
=======
				<version>2.4.13.20221030</version>
>>>>>>> 80a2eca8
			</dependency>
			<dependency>
				<groupId>org.ylzl</groupId>
				<artifactId>eden-sofa-tracer-spring-cloud-starter</artifactId>
<<<<<<< HEAD
				<version>2.4.13.20221021</version>
=======
				<version>2.4.13.20221030</version>
>>>>>>> 80a2eca8
			</dependency>
			<dependency>
				<groupId>org.ylzl</groupId>
				<artifactId>eden-zipkin-spring-cloud-starter</artifactId>
<<<<<<< HEAD
				<version>2.4.13.20221021</version>
=======
				<version>2.4.13.20221030</version>
>>>>>>> 80a2eca8
			</dependency>
			<dependency>
				<groupId>org.ylzl</groupId>
				<artifactId>eden-zookeeper-config-spring-cloud-starter</artifactId>
<<<<<<< HEAD
				<version>2.4.13.20221021</version>
=======
				<version>2.4.13.20221030</version>
>>>>>>> 80a2eca8
			</dependency>
			<dependency>
				<groupId>org.ylzl</groupId>
				<artifactId>eden-zookeeper-discovery-spring-cloud-starter</artifactId>
<<<<<<< HEAD
				<version>2.4.13.20221021</version>
=======
				<version>2.4.13.20221030</version>
>>>>>>> 80a2eca8
			</dependency>
			<dependency>
				<groupId>org.ylzl</groupId>
				<artifactId>eden-zookeeper-spring-cloud-starter</artifactId>
<<<<<<< HEAD
				<version>2.4.13.20221021</version>
=======
				<version>2.4.13.20221030</version>
>>>>>>> 80a2eca8
			</dependency>

			<!-- 基础框架 -->
			<!-- COLA 框架 -->
			<dependency>
				<groupId>com.alibaba.cola</groupId>
				<artifactId>cola-component-dto</artifactId>
				<version>${cola.version}</version>
			</dependency>
			<dependency>
				<groupId>com.alibaba.cola</groupId>
				<artifactId>cola-component-domain-starter</artifactId>
				<version>${cola.version}</version>
			</dependency>
			<dependency>
				<groupId>com.alibaba.cola</groupId>
				<artifactId>cola-component-exception</artifactId>
				<version>${cola.version}</version>
			</dependency>
			<dependency>
				<groupId>com.alibaba.cola</groupId>
				<artifactId>cola-component-catchlog-starter</artifactId>
				<version>${cola.version}</version>
			</dependency>

			<!-- 字节码 -->
			<!-- ASM -->
			<dependency>
				<groupId>org.ow2.asm</groupId>
				<artifactId>asm</artifactId>
				<version>${asm.version}</version>
			</dependency>
			<!-- Cglib -->
			<dependency>
				<groupId>cglib</groupId>
				<artifactId>cglib</artifactId>
				<version>${cglib.version}</version>
			</dependency>
			<!-- Javassist -->
			<dependency>
				<groupId>org.javassist</groupId>
				<artifactId>javassist</artifactId>
				<version>${javassist.version}</version>
			</dependency>

			<!-- 效率 -->
			<!-- Lombok -->
			<dependency>
				<groupId>org.projectlombok</groupId>
				<artifactId>lombok</artifactId>
				<version>${lombok.version}</version>
			</dependency>
			<!-- Mapstruct -->
			<dependency>
				<groupId>org.mapstruct</groupId>
				<artifactId>mapstruct</artifactId>
				<version>${mapstruct.version}</version>
			</dependency>
			<dependency>
				<groupId>org.mapstruct</groupId>
				<artifactId>mapstruct-processor</artifactId>
				<version>${mapstruct.version}</version>
			</dependency>
			<!-- Arthas -->
			<dependency>
				<groupId>com.taobao.arthas</groupId>
				<artifactId>arthas-spring-boot-starter</artifactId>
				<version>${arthas.version}</version>
			</dependency>

			<!-- Web -->
			<dependency>
				<groupId>com.github.xiaoymin</groupId>
				<artifactId>knife4j-spring-boot-starter</artifactId>
				<version>${knife4j.version}</version>
			</dependency>
			<dependency>
				<groupId>io.springfox</groupId>
				<artifactId>springfox-bean-validators</artifactId>
				<version>${springfox.version}</version>
			</dependency>
			<dependency>
				<groupId>io.springfox</groupId>
				<artifactId>springfox-swagger2</artifactId>
				<version>${springfox.version}</version>
				<exclusions>
					<exclusion>
						<groupId>org.mapstruct</groupId>
						<artifactId>mapstruct</artifactId>
					</exclusion>
				</exclusions>
			</dependency>
			<dependency>
				<groupId>io.swagger.core.v3</groupId>
				<artifactId>swagger-models</artifactId>
				<version>${swagger3.version}</version>
			</dependency>
			<dependency>
				<groupId>io.swagger.core.v3</groupId>
				<artifactId>swagger-core</artifactId>
				<version>${swagger3.version}</version>
			</dependency>
			<dependency>
				<groupId>io.swagger.parser.v3</groupId>
				<artifactId>swagger-parser</artifactId>
				<version>${swagger-parser.version}</version>
			</dependency>
			<dependency>
				<groupId>org.webjars</groupId>
				<artifactId>swagger-ui</artifactId>
				<version>${swagger-ui.version}</version>
			</dependency>
			<dependency>
				<groupId>javax.ws.rs</groupId>
				<artifactId>javax.ws.rs-api</artifactId>
				<version>${javax-ws-rs.version}</version>
			</dependency>
			<!-- Tomcat -->
			<dependency>
				<groupId>org.apache.tomcat</groupId>
				<artifactId>tomcat-juli</artifactId>
				<version>${tomcat.version}</version>
			</dependency>
			<!-- Undertow -->
			<dependency>
				<groupId>org.wildfly.common</groupId>
				<artifactId>wildfly-common</artifactId>
				<version>${wildfly.version}</version>
			</dependency>
			<!-- Resteasy -->
			<!--<dependency>
				<groupId>org.jboss.resteasy</groupId>
				<artifactId>resteasy-jaxrs</artifactId>
				<version>${resteasy.version}</version>
			</dependency>
			<dependency>
				<groupId>org.jboss.resteasy</groupId>
				<artifactId>jaxrs-api</artifactId>
				<version>${resteasy.version}</version>
			</dependency>
			<dependency>
				<groupId>org.jboss.resteasy</groupId>
				<artifactId>resteasy-client</artifactId>
				<version>${resteasy.version}</version>
			</dependency>
			<dependency>
				<groupId>org.jboss.resteasy</groupId>
				<artifactId>resteasy-jackson-provider</artifactId>
				<version>${resteasy.version}</version>
			</dependency>
			<dependency>
				<groupId>org.jboss.resteasy</groupId>
				<artifactId>resteasy-netty</artifactId>
				<version>${resteasy.version}</version>
			</dependency>-->

			<!-- 日志 -->
			<!-- Log4j2 -->
			<dependency>
				<groupId>org.apache.logging.log4j</groupId>
				<artifactId>log4j-slf4j-impl</artifactId>
				<version>${log4j2.version}</version>
			</dependency>
			<dependency>
				<groupId>org.apache.logging.log4j</groupId>
				<artifactId>log4j-core</artifactId>
				<version>${log4j2.version}</version>
			</dependency>
			<dependency>
				<groupId>org.apache.logging.log4j</groupId>
				<artifactId>log4j-jul</artifactId>
				<version>${log4j2.version}</version>
			</dependency>
			<dependency>
				<groupId>org.apache.logging.log4j</groupId>
				<artifactId>log4j-spring-cloud-config-client</artifactId>
				<version>${log4j2.version}</version>
			</dependency>
			<!-- Logback -->
			<dependency>
				<groupId>org.logback-extensions</groupId>
				<artifactId>logback-ext-spring</artifactId>
				<version>${logback-extensions.version}</version>
			</dependency>
			<!-- Logstash -->
			<dependency>
				<groupId>net.logstash.logback</groupId>
				<artifactId>logstash-logback-encoder</artifactId>
				<version>${logstash-logback-encoder.version}</version>
				<exclusions>
					<exclusion>
						<groupId>ch.qos.logback</groupId>
						<artifactId>logback-core</artifactId>
					</exclusion>
					<exclusion>
						<groupId>ch.qos.logback</groupId>
						<artifactId>logback-classic</artifactId>
					</exclusion>
					<exclusion>
						<groupId>ch.qos.logback</groupId>
						<artifactId>logback-access</artifactId>
					</exclusion>
				</exclusions>
			</dependency>

			<!-- 工具集 -->
			<!-- Guava -->
			<dependency>
				<groupId>com.google.guava</groupId>
				<artifactId>guava</artifactId>
				<version>${guava.version}</version>
			</dependency>
			<!-- Hutool -->
			<dependency>
				<groupId>cn.hutool</groupId>
				<artifactId>hutool-all</artifactId>
				<version>${hutool.version}</version>
			</dependency>
			<!-- Apache Commons -->
			<dependency>
				<groupId>org.apache.commons</groupId>
				<artifactId>commons-lang3</artifactId>
				<version>${commons-lang3.version}</version>
			</dependency>
			<dependency>
				<groupId>org.apache.commons</groupId>
				<artifactId>commons-collections4</artifactId>
				<version>${commons-collections4.version}</version>
			</dependency>
			<dependency>
				<groupId>org.apache.commons</groupId>
				<artifactId>commons-text</artifactId>
				<version>${commons-text.version}</version>
			</dependency>
			<dependency>
				<groupId>commons-beanutils</groupId>
				<artifactId>commons-beanutils</artifactId>
				<version>${commons-beanutils.version}</version>
			</dependency>
			<dependency>
				<groupId>commons-collections</groupId>
				<artifactId>commons-collections</artifactId>
				<version>${commons-collections.version}</version>
			</dependency>
			<dependency>
				<groupId>commons-fileupload</groupId>
				<artifactId>commons-fileupload</artifactId>
				<version>${commons-fileupload.version}</version>
			</dependency>
			<dependency>
				<groupId>commons-io</groupId>
				<artifactId>commons-io</artifactId>
				<version>${commons-io.version}</version>
			</dependency>
			<dependency>
				<groupId>commons-logging</groupId>
				<artifactId>commons-logging</artifactId>
				<version>${commons-logging.version}</version>
			</dependency>
			<dependency>
				<groupId>commons-net</groupId>
				<artifactId>commons-net</artifactId>
				<version>${commons-net.version}</version>
			</dependency>
			<dependency>
				<groupId>commons-cli</groupId>
				<artifactId>commons-cli</artifactId>
				<version>${commons-cli.version}</version>
			</dependency>
			<!-- Hibernate Validator -->
			<dependency>
				<groupId>org.hibernate.validator</groupId>
				<artifactId>hibernate-validator</artifactId>
				<version>${hibernate-validator.version}</version>
			</dependency>
			<dependency>
				<groupId>org.hibernate.validator</groupId>
				<artifactId>hibernate-validator-annotation-processor</artifactId>
				<version>${hibernate-validator.version}</version>
			</dependency>
			<!-- EasyExcel -->
			<dependency>
				<groupId>com.alibaba</groupId>
				<artifactId>easyexcel</artifactId>
				<version>${easyexcel.version}</version>
			</dependency>
			<!-- POI -->
			<dependency>
				<groupId>org.apache.poi</groupId>
				<artifactId>poi</artifactId>
				<version>${poi.version}</version>
			</dependency>
			<dependency>
				<groupId>org.apache.poi</groupId>
				<artifactId>poi-ooxml</artifactId>
				<version>${poi.version}</version>
			</dependency>
			<dependency>
				<groupId>org.apache.poi</groupId>
				<artifactId>poi-ooxml-schemas</artifactId>
				<version>${poi.version}</version>
			</dependency>
			<!-- Dom4j -->
			<dependency>
				<groupId>org.dom4j</groupId>
				<artifactId>dom4j</artifactId>
				<version>${dom4j.version}</version>
			</dependency>
			<!-- Thumbnailator -->
			<dependency>
				<groupId>net.coobird</groupId>
				<artifactId>thumbnailator</artifactId>
				<version>${thumbnailator.version}</version>
			</dependency>
			<!-- Batik -->
			<dependency>
				<groupId>org.apache.xmlgraphics</groupId>
				<artifactId>batik-codec</artifactId>
				<version>${batik.version}</version>
			</dependency>
			<dependency>
				<groupId>org.apache.xmlgraphics</groupId>
				<artifactId>batik-svg-dom</artifactId>
				<version>${batik.version}</version>
			</dependency>
			<!-- FTP Server -->
			<dependency>
				<groupId>org.apache.ftpserver</groupId>
				<artifactId>ftpserver-core</artifactId>
				<version>${ftpserver.version}</version>
			</dependency>
			<!-- JSON Lib -->
			<dependency>
				<groupId>net.sf.json-lib</groupId>
				<artifactId>json-lib</artifactId>
				<version>${json-lib.version}</version>
				<classifier>jdk15</classifier>
			</dependency>
			<!-- Flowable -->
			<dependency>
				<groupId>org.flowable</groupId>
				<artifactId>flowable-spring-boot-starter-basic</artifactId>
				<version>${flowable.version}</version>
			</dependency>
			<!-- Mvel2 -->
			<dependency>
				<groupId>org.mvel</groupId>
				<artifactId>mvel2</artifactId>
				<version>${mvel.version}</version>
			</dependency>
			<!-- True License -->
			<dependency>
				<groupId>de.schlichtherle.truelicense</groupId>
				<artifactId>truelicense-core</artifactId>
				<version>${truelicense.version}</version>
			</dependency>
			<dependency>
				<groupId>de.schlichtherle.truelicense</groupId>
				<artifactId>truelicense-xml</artifactId>
				<version>${truelicense.version}</version>
			</dependency>
			<dependency>
				<groupId>de.schlichtherle.truelicense</groupId>
				<artifactId>truelicense-swing</artifactId>
				<version>${truelicense.version}</version>
			</dependency>
			<!-- JMH -->
			<dependency>
				<groupId>org.openjdk.jmh</groupId>
				<artifactId>jmh-core</artifactId>
				<version>${jmh.version}</version>
			</dependency>
			<dependency>
				<groupId>org.openjdk.jmh</groupId>
				<artifactId>jmh-generator-annprocess</artifactId>
				<version>${jmh.version}</version>
			</dependency>
			<!-- Alibaba TransmittableThreadLocal -->
			<dependency>
				<groupId>com.alibaba</groupId>
				<artifactId>transmittable-thread-local</artifactId>
				<version>${transmittable-thread-local.version}</version>
			</dependency>
			<!-- JNanoId -->
			<dependency>
				<groupId>com.aventrix.jnanoid</groupId>
				<artifactId>jnanoid</artifactId>
				<version>${jnanoid.version}</version>
			</dependency>

			<!-- 数据库 -->
			<!-- MySQL -->
			<dependency>
				<groupId>mysql</groupId>
				<artifactId>mysql-connector-java</artifactId>
				<version>${mysql.version}</version>
			</dependency>
			<!-- SQLite -->
			<dependency>
				<groupId>org.xerial</groupId>
				<artifactId>sqlite-jdbc</artifactId>
				<version>${sqlite.version}</version>
			</dependency>
			<!-- Druid -->
			<dependency>
				<groupId>com.alibaba</groupId>
				<artifactId>druid</artifactId>
				<version>${druid.version}</version>
			</dependency>
			<dependency>
				<groupId>com.alibaba</groupId>
				<artifactId>druid-spring-boot-starter</artifactId>
				<version>${druid.version}</version>
			</dependency>
			<!-- HikariCP -->
			<dependency>
				<groupId>com.zaxxer</groupId>
				<artifactId>HikariCP</artifactId>
				<version>${hikaricp.verison}</version>
			</dependency>
			<!-- MyBatis -->
			<dependency>
				<groupId>org.mybatis</groupId>
				<artifactId>mybatis</artifactId>
				<version>${mybatis.version}</version>
			</dependency>
			<dependency>
				<groupId>org.mybatis</groupId>
				<artifactId>mybatis-spring</artifactId>
				<version>${mybatis-spring.version}</version>
			</dependency>
			<dependency>
				<groupId>org.mybatis.spring.boot</groupId>
				<artifactId>mybatis-spring-boot-starter</artifactId>
				<version>${mybatis-spring-boot.version}</version>
			</dependency>
			<!-- MyBatis Plus -->
			<dependency>
				<groupId>com.baomidou</groupId>
				<artifactId>mybatis-plus-boot-starter</artifactId>
				<version>${mybatis-plus.version}</version>
			</dependency>
			<dependency>
				<groupId>com.baomidou</groupId>
				<artifactId>mybatis-plus</artifactId>
				<version>${mybatis-plus.version}</version>
			</dependency>
			<dependency>
				<groupId>com.baomidou</groupId>
				<artifactId>mybatis-plus-core</artifactId>
				<version>${mybatis-plus.version}</version>
			</dependency>
			<dependency>
				<groupId>com.baomidou</groupId>
				<artifactId>mybatis-plus-extension</artifactId>
				<version>${mybatis-plus.version}</version>
			</dependency>
			<!-- Pagehelper -->
			<dependency>
				<groupId>com.github.pagehelper</groupId>
				<artifactId>pagehelper</artifactId>
				<version>${pagehelper.version}</version>
			</dependency>
			<!-- Dynamic Datasource -->
			<dependency>
				<groupId>com.baomidou</groupId>
				<artifactId>dynamic-datasource-spring-boot-starter</artifactId>
				<version>${dynamic-datasource-spring-boot-starter.version}
				</version>
			</dependency>
			<!-- Shardingsphere -->
			<dependency>
				<groupId>org.apache.shardingsphere</groupId>
				<artifactId>sharding-jdbc-spring-boot-starter</artifactId>
				<version>${shardingsphere.version}</version>
			</dependency>
			<!--<dependency>
				<groupId>org.apache.shardingsphere</groupId>
				<artifactId>sharding-transaction-xa-core</artifactId>
				<version>${shardingsphere.version}</version>
			</dependency>
			<dependency>
				<groupId>org.apache.shardingsphere</groupId>
				<artifactId>sharding-transaction-base-seata-at</artifactId>
				<version>${shardingsphere.version}</version>
			</dependency>-->
			<dependency>
				<groupId>org.apache.shardingsphere</groupId>
				<artifactId>sharding-core-api</artifactId>
				<version>${shardingsphere.version}</version>
			</dependency>

			<!-- TKMybatis -->
			<dependency>
				<groupId>tk.mybatis</groupId>
				<artifactId>mapper-spring-boot-starter</artifactId>
				<version>${tk-mybatis.version}</version>
			</dependency>
			<!-- Hibernate -->
			<dependency>
				<groupId>org.hibernate.common</groupId>
				<artifactId>hibernate-commons-annotations</artifactId>
				<version>${hibernate-commons.version}</version>
			</dependency>
			<dependency>
				<groupId>org.hibernate.javax.persistence</groupId>
				<artifactId>hibernate-jpa-2.1-api</artifactId>
				<version>${hibernate-jpa.version}</version>
			</dependency>

			<!-- NoSQL 数据库 -->
			<!-- MongoDB -->
			<dependency>
				<groupId>org.mongodb</groupId>
				<artifactId>mongo-java-driver</artifactId>
				<version>${mongodb.version}</version>
			</dependency>
			<dependency>
				<groupId>org.mongodb</groupId>
				<artifactId>mongodb-driver</artifactId>
				<version>${mongodb.version}</version>
			</dependency>
			<!-- Mongobee -->
			<dependency>
				<groupId>com.github.mongobee</groupId>
				<artifactId>mongobee</artifactId>
				<version>${mongobee.version}</version>
			</dependency>
			<!-- Neo4j -->
			<dependency>
				<groupId>org.neo4j</groupId>
				<artifactId>neo4j-ogm-core</artifactId>
				<version>${neo4j.version}</version>
			</dependency>
			<dependency>
				<groupId>org.neo4j</groupId>
				<artifactId>neo4j-ogm-bolt-driver</artifactId>
				<version>${neo4j.version}</version>
			</dependency>
			<dependency>
				<groupId>org.neo4j</groupId>
				<artifactId>neo4j-ogm-http-driver</artifactId>
				<version>${neo4j.version}</version>
			</dependency>
			<!-- InfluxDB -->
			<dependency>
				<groupId>com.influxdb</groupId>
				<artifactId>influxdb-client-java</artifactId>
				<version>${influxdb.version}</version>
			</dependency>
			<dependency>
				<groupId>com.influxdb</groupId>
				<artifactId>influxdb-spring</artifactId>
				<version>${influxdb.version}</version>
			</dependency>

			<!-- 搜索引擎 -->
			<!-- Elasticsearch -->
			<dependency>
				<groupId>org.springframework.boot</groupId>
				<artifactId>spring-boot-starter-data-elasticsearch</artifactId>
				<version>${spring-boot-starter-data-elasticsearch.version}
				</version>
			</dependency>

			<!-- 缓存 -->
			<!-- Redisson -->
			<dependency>
				<groupId>org.redisson</groupId>
				<artifactId>redisson</artifactId>
				<version>${redisson.version}</version>
			</dependency>
			<dependency>
				<groupId>org.redisson</groupId>
				<artifactId>redisson-spring-boot-starter</artifactId>
				<version>${redisson.version}</version>
			</dependency>
			<dependency>
				<groupId>org.redisson</groupId>
				<artifactId>redisson-spring-data-24</artifactId>
				<version>${redisson.version}</version>
			</dependency>
			<!-- Jedis -->
			<dependency>
				<groupId>redis.clients</groupId>
				<artifactId>jedis</artifactId>
				<version>${jedis.version}</version>
			</dependency>
			<!-- hotkey -->
			<dependency>
				<groupId>com.jd.platform.hotkey</groupId>
				<artifactId>common</artifactId>
				<version>${hotkey.version}</version>
			</dependency>
			<dependency>
				<groupId>com.jd.platform.hotkey</groupId>
				<artifactId>hotkey-client</artifactId>
				<version>${hotkey.version}</version>
			</dependency>
			<!-- Caffeine -->
			<dependency>
				<groupId>com.github.ben-manes.caffeine</groupId>
				<artifactId>caffeine</artifactId>
				<version>${caffeine.version}</version>
			</dependency>
			<dependency>
				<groupId>com.github.ben-manes.caffeine</groupId>
				<artifactId>guava</artifactId>
				<version>${caffeine.version}</version>
			</dependency>
			<!-- Ehcache -->
			<dependency>
				<groupId>net.sf.ehcache</groupId>
				<artifactId>ehcache</artifactId>
				<version>${ehcache.version}</version>
			</dependency>

			<!-- 消息队列 -->
			<!-- Kafka -->
			<dependency>
				<groupId>org.springframework.kafka</groupId>
				<artifactId>spring-kafka</artifactId>
				<version>${spring-kafka.version}</version>
			</dependency>
			<dependency>
				<groupId>org.springframework.kafka</groupId>
				<artifactId>spring-kafka-test</artifactId>
				<version>${spring-kafka.version}</version>
			</dependency>
			<dependency>
				<groupId>org.apache.kafka</groupId>
				<artifactId>kafka-clients</artifactId>
				<version>${kafka.version}</version>
			</dependency>
			<!--<dependency>
				<groupId>org.springframework.integration</groupId>
				<artifactId>spring-integration-kafka</artifactId>
				<version>${spring-integration-kafka.version}</version>
			</dependency>-->
			<!-- RocketMQ -->
			<dependency>
				<groupId>org.apache.rocketmq</groupId>
				<artifactId>rocketmq-spring-boot-starter</artifactId>
				<version>${rocketmq-spring-boot.version}</version>
			</dependency>

			<!-- 授权认证 -->
			<dependency>
				<groupId>org.springframework.cloud</groupId>
				<artifactId>spring-cloud-security-dependencies</artifactId>
				<version>${spring-cloud-security.version}</version>
				<type>pom</type>
				<scope>import</scope>
			</dependency>
			<!-- JJwt -->
			<dependency>
				<groupId>io.jsonwebtoken</groupId>
				<artifactId>jjwt-api</artifactId>
				<version>${jjwt.version}</version>
			</dependency>
			<dependency>
				<groupId>io.jsonwebtoken</groupId>
				<artifactId>jjwt-impl</artifactId>
				<version>${jjwt.version}</version>
			</dependency>
			<dependency>
				<groupId>io.jsonwebtoken</groupId>
				<artifactId>jjwt-jackson</artifactId>
				<version>${jjwt.version}</version>
			</dependency>
			<dependency>
				<groupId>org.springframework.security</groupId>
				<artifactId>spring-security-jwt</artifactId>
				<version>${spring-security-jwt.version}</version>
			</dependency>
			<!-- Spring Security OAuth2 -->
			<dependency>
				<groupId>org.springframework.security.oauth</groupId>
				<artifactId>spring-security-oauth2</artifactId>
				<version>${spring-security-oauth2.version}</version>
			</dependency>
			<dependency>
				<groupId>org.springframework.security.oauth.boot</groupId>
				<artifactId>spring-security-oauth2-autoconfigure</artifactId>
				<version>${spring-security-oauth2-autoconfigure.version}</version>
			</dependency>
			<dependency>
				<groupId>org.springframework.security</groupId>
				<artifactId>spring-security-oauth2-authorization-server</artifactId>
				<version>${spring-security-oauth2-authorization-server.version}</version>
			</dependency>
			<dependency>
				<groupId>org.springframework.boot</groupId>
				<artifactId>spring-boot-starter-oauth2-client</artifactId>
				<version>${spring-boot.version}</version>
			</dependency>
			<dependency>
				<groupId>org.springframework.boot</groupId>
				<artifactId>spring-boot-starter-oauth2-resource-server</artifactId>
				<version>${spring-boot.version}</version>
			</dependency>

			<!-- 分布式组件 -->
			<!-- Dubbo -->
			<dependency>
				<groupId>org.apache.dubbo</groupId>
				<artifactId>dubbo-dependencies-bom</artifactId>
				<version>${dubbo.version}</version>
				<type>pom</type>
				<scope>import</scope>
			</dependency>
			<dependency>
				<groupId>org.apache.dubbo</groupId>
				<artifactId>dubbo-spring-boot-starter</artifactId>
				<version>${dubbo.version}</version>
			</dependency>
			<dependency>
				<groupId>org.apache.dubbo</groupId>
				<artifactId>dubbo</artifactId>
				<version>${dubbo.version}</version>
			</dependency>
			<dependency>
				<groupId>org.apache.dubbo</groupId>
				<artifactId>dubbo-registry-nacos</artifactId>
				<version>${dubbo.version}</version>
			</dependency>
			<!-- Zookeeper -->
			<dependency>
				<groupId>org.apache.zookeeper</groupId>
				<artifactId>zookeeper</artifactId>
				<version>${zookeeper.version}</version>
			</dependency>
			<!-- Curator -->
			<dependency>
				<groupId>org.apache.curator</groupId>
				<artifactId>curator-framework</artifactId>
				<version>${curator.version}</version>
			</dependency>
			<dependency>
				<groupId>org.apache.curator</groupId>
				<artifactId>curator-recipes</artifactId>
				<version>${curator.version}</version>
			</dependency>
			<!-- ZKClient -->
			<dependency>
				<groupId>com.github.sgroschupf</groupId>
				<artifactId>zkclient</artifactId>
				<version>${zkclient.version}</version>
			</dependency>
			<!-- XXLJob -->
			<dependency>
				<groupId>com.xuxueli</groupId>
				<artifactId>xxl-job-core</artifactId>
				<version>${xxl-job.version}</version>
			</dependency>
			<!-- Google Protobuf -->
			<dependency>
				<groupId>com.google.protobuf</groupId>
				<artifactId>protobuf-java</artifactId>
				<version>${protobuf.version}</version>
			</dependency>
			<!-- Google gRPC -->
			<dependency>
				<groupId>io.grpc</groupId>
				<artifactId>grpc-netty</artifactId>
				<version>${grpc.version}</version>
			</dependency>
			<dependency>
				<groupId>io.grpc</groupId>
				<artifactId>grpc-protobuf</artifactId>
				<version>${grpc.version}</version>
			</dependency>
			<dependency>
				<groupId>io.grpc</groupId>
				<artifactId>grpc-stub</artifactId>
				<version>${grpc.version}</version>
			</dependency>
			<!-- Hessian -->
			<dependency>
				<groupId>com.caucho</groupId>
				<artifactId>hessian</artifactId>
				<version>${hessian.version}</version>
			</dependency>

			<!-- 微服务组件 -->
			<!-- Nacos -->
			<dependency>
				<groupId>com.alibaba.nacos</groupId>
				<artifactId>nacos-api</artifactId>
				<version>${nacos.version}</version>
			</dependency>
			<dependency>
				<groupId>com.alibaba.nacos</groupId>
				<artifactId>nacos-client</artifactId>
				<version>${nacos.version}</version>
			</dependency>
			<!-- Sentinel -->
			<dependency>
				<groupId>com.alibaba.csp</groupId>
				<artifactId>sentinel-core</artifactId>
				<version>${sentinel.version}</version>
			</dependency>
			<dependency>
				<groupId>com.alibaba.csp</groupId>
				<artifactId>sentinel-datasource-extension</artifactId>
				<version>${sentinel.version}</version>
			</dependency>
			<dependency>
				<groupId>com.alibaba.csp</groupId>
				<artifactId>sentinel-transport-simple-http</artifactId>
				<version>${sentinel.version}</version>
			</dependency>
			<dependency>
				<groupId>com.alibaba.csp</groupId>
				<artifactId>sentinel-annotation-aspectj</artifactId>
				<version>${sentinel.version}</version>
			</dependency>
			<dependency>
				<groupId>com.alibaba.csp</groupId>
				<artifactId>sentinel-spring-cloud-gateway-adapter</artifactId>
				<version>${sentinel.version}</version>
			</dependency>
			<dependency>
				<groupId>com.alibaba.csp</groupId>
				<artifactId>sentinel-parameter-flow-control</artifactId>
				<version>${sentinel.version}</version>
			</dependency>
			<dependency>
				<groupId>com.alibaba.csp</groupId>
				<artifactId>sentinel-api-gateway-adapter-common</artifactId>
				<version>${sentinel.version}</version>
			</dependency>
			<dependency>
				<groupId>com.alibaba.csp</groupId>
				<artifactId>sentinel-cluster-server-default</artifactId>
				<version>${sentinel.version}</version>
			</dependency>
			<dependency>
				<groupId>com.alibaba.csp</groupId>
				<artifactId>sentinel-cluster-client-default</artifactId>
				<version>${sentinel.version}</version>
			</dependency>
			<dependency>
				<groupId>com.alibaba.csp</groupId>
				<artifactId>sentinel-spring-webmvc-adapter</artifactId>
				<version>${sentinel.version}</version>
			</dependency>
			<dependency>
				<groupId>com.alibaba.csp</groupId>
				<artifactId>sentinel-spring-webflux-adapter</artifactId>
				<version>${sentinel.version}</version>
			</dependency>
			<dependency>
				<groupId>com.alibaba.csp</groupId>
				<artifactId>sentinel-reactor-adapter</artifactId>
				<version>${sentinel.version}</version>
			</dependency>
			<dependency>
				<groupId>com.alibaba.cloud</groupId>
				<artifactId>spring-cloud-starter-alibaba-sentinel</artifactId>
				<version>${spring-cloud-alibaba.version}</version>
			</dependency>
			<dependency>
				<groupId>com.alibaba.cloud</groupId>
				<artifactId>spring-cloud-alibaba-sentinel-gateway</artifactId>
				<version>${spring-cloud-alibaba.version}</version>
			</dependency>
			<dependency>
				<groupId>com.alibaba.csp</groupId>
				<artifactId>sentinel-datasource-nacos</artifactId>
				<version>${sentinel.version}</version>
			</dependency>
			<dependency>
				<groupId>com.alibaba.csp</groupId>
				<artifactId>sentinel-datasource-zookeeper</artifactId>
				<version>${sentinel.version}</version>
			</dependency>
			<dependency>
				<groupId>com.alibaba.csp</groupId>
				<artifactId>sentinel-datasource-apollo</artifactId>
				<version>${sentinel.version}</version>
			</dependency>
			<dependency>
				<groupId>com.alibaba.csp</groupId>
				<artifactId>sentinel-apache-dubbo3-adapter</artifactId>
				<version>${sentinel.version}</version>
			</dependency>
			<!-- Zuul (Spring Cloud 新版本已移除这项依赖) -->
			<dependency>
				<groupId>org.springframework.cloud</groupId>
				<artifactId>spring-cloud-starter-netflix-zuul</artifactId>
				<version>${spring-cloud-starter-netflix.version}</version>
			</dependency>
			<!-- Ribbon (Spring Cloud 新版本已移除这项依赖) -->
			<dependency>
				<groupId>org.springframework.cloud</groupId>
				<artifactId>spring-cloud-starter-netflix-ribbon</artifactId>
				<version>${spring-cloud-starter-netflix.version}</version>
			</dependency>
			<!-- Hystrix (Spring Cloud 新版本已移除这项依赖)  -->
			<dependency>
				<groupId>org.springframework.cloud</groupId>
				<artifactId>spring-cloud-starter-netflix-hystrix</artifactId>
				<version>${spring-cloud-starter-netflix.version}</version>
			</dependency>
			<!-- Archaius (Spring Cloud 新版本已移除这项依赖)  -->
			<dependency>
				<groupId>org.springframework.cloud</groupId>
				<artifactId>spring-cloud-starter-netflix-archaius</artifactId>
				<version>${spring-cloud-starter-netflix.version}</version>
			</dependency>
			<!-- Zipkin2 -->
			<dependency>
				<groupId>io.zipkin.zipkin2</groupId>
				<artifactId>zipkin</artifactId>
				<version>${zipkin2.version}</version>
			</dependency>
			<dependency>
				<groupId>org.springframework.cloud</groupId>
				<artifactId>spring-cloud-starter-zipkin</artifactId>
				<version>${spring-cloud-starter-zipkin.version}</version>
			</dependency>
			<!-- Brave -->
			<dependency>
				<groupId>io.zipkin.brave</groupId>
				<artifactId>brave-bom</artifactId>
				<version>${brave.version}</version>
				<type>pom</type>
				<scope>import</scope>
			</dependency>
			<dependency>
				<groupId>io.opentracing.brave</groupId>
				<artifactId>brave-opentracing</artifactId>
				<version>${brave-opentracing.version}</version>
			</dependency>
			<!-- Opentracing -->
			<dependency>
				<groupId>io.opentracing.contrib</groupId>
				<artifactId>opentracing-redis-redisson</artifactId>
				<version>${opentracing-redis.version}</version>
			</dependency>
			<dependency>
				<groupId>io.opentracing.contrib</groupId>
				<artifactId>opentracing-redis-jedis3</artifactId>
				<version>${opentracing-redis.version}</version>
			</dependency>
			<dependency>
				<groupId>io.opentracing.contrib</groupId>
				<artifactId>opentracing-redis-lettuce-5.2</artifactId>
				<version>${opentracing-redis.version}</version>
			</dependency>
			<dependency>
				<groupId>io.opentracing.contrib</groupId>
				<artifactId>opentracing-redis-spring-data2</artifactId>
				<version>${opentracing-redis.version}</version>
			</dependency>
			<!-- SOFA Tracer -->
			<dependency>
				<groupId>com.alipay.sofa</groupId>
				<artifactId>tracer-sofa-boot-starter</artifactId>
				<version>${sofa.version}</version>
			</dependency>
			<dependency>
				<groupId>com.alipay.sofa</groupId>
				<artifactId>sofa-tracer-datasource-plugin</artifactId>
				<version>${sofa-tracer-plugin.version}</version>
			</dependency>
			<dependency>
				<groupId>com.alipay.sofa</groupId>
				<artifactId>sofa-tracer-dubbo-plugin</artifactId>
				<version>${sofa-tracer-plugin.version}</version>
			</dependency>
			<dependency>
				<groupId>com.alipay.sofa</groupId>
				<artifactId>sofa-tracer-dubbo-common-plugin</artifactId>
				<version>${sofa-tracer-plugin.version}</version>
			</dependency>
			<dependency>
				<groupId>com.alipay.sofa</groupId>
				<artifactId>sofa-tracer-redis-plugin</artifactId>
				<version>${sofa-tracer-plugin.version}</version>
			</dependency>
			<dependency>
				<groupId>com.alipay.sofa</groupId>
				<artifactId>sofa-tracer-mongodb-plugin</artifactId>
				<version>${sofa-tracer-plugin.version}</version>
			</dependency>
			<dependency>
				<groupId>com.alipay.sofa</groupId>
				<artifactId>sofa-tracer-resttmplate-plugin</artifactId>
				<version>${sofa-tracer-plugin.version}</version>
			</dependency>
			<dependency>
				<groupId>com.alipay.sofa</groupId>
				<artifactId>sofa-tracer-httpclient-plugin</artifactId>
				<version>${sofa-tracer-plugin.version}</version>
			</dependency>
			<dependency>
				<groupId>com.alipay.sofa</groupId>
				<artifactId>sofa-tracer-okhttp-plugin</artifactId>
				<version>${sofa-tracer-plugin.version}</version>
			</dependency>
			<dependency>
				<groupId>com.alipay.sofa</groupId>
				<artifactId>sofa-tracer-kafkamq-plugin</artifactId>
				<version>${sofa-tracer-plugin.version}</version>
			</dependency>
			<dependency>
				<groupId>com.alipay.sofa</groupId>
				<artifactId>sofa-tracer-rabbitmq-plugin</artifactId>
				<version>${sofa-tracer-plugin.version}</version>
			</dependency>
			<dependency>
				<groupId>com.alipay.sofa</groupId>
				<artifactId>sofa-tracer-rocketmq-plugin</artifactId>
				<version>${sofa-tracer-plugin.version}</version>
			</dependency>
			<dependency>
				<groupId>com.alipay.sofa</groupId>
				<artifactId>sofa-tracer-springmessage-plugin</artifactId>
				<version>${sofa-tracer-plugin.version}</version>
			</dependency>
			<dependency>
				<groupId>com.alipay.sofa</groupId>
				<artifactId>sofa-tracer-springmvc-plugin</artifactId>
				<version>${sofa-tracer-plugin.version}</version>
			</dependency>
			<dependency>
				<groupId>com.alipay.sofa</groupId>
				<artifactId>sofa-tracer-spring-cloud-plugin</artifactId>
				<version>${sofa-tracer-plugin.version}</version>
			</dependency>
			<dependency>
				<groupId>com.alipay.sofa</groupId>
				<artifactId>sofa-tracer-flexible-plugin</artifactId>
				<version>${sofa-tracer-plugin.version}</version>
			</dependency>
			<dependency>
				<groupId>com.alipay.sofa</groupId>
				<artifactId>sofa-tracer-zipkin-plugin</artifactId>
				<version>${sofa-tracer-plugin.version}</version>
			</dependency>

			<!-- 网络 -->
			<dependency>
				<groupId>io.netty</groupId>
				<artifactId>netty-all</artifactId>
				<version>${netty.verison}</version>
			</dependency>

			<!-- 监控 -->
			<!-- Spring Boot Admin -->
			<dependency>
				<groupId>de.codecentric</groupId>
				<artifactId>spring-boot-admin-server-ui</artifactId>
				<version>${spring-boot-admin.version}</version>
			</dependency>
			<dependency>
				<groupId>de.codecentric</groupId>
				<artifactId>spring-boot-admin-starter-client</artifactId>
				<version>${spring-boot-admin.version}</version>
			</dependency>
			<dependency>
				<groupId>de.codecentric</groupId>
				<artifactId>spring-boot-admin-starter-server</artifactId>
				<version>${spring-boot-admin.version}</version>
			</dependency>
			<!-- Prometheus -->
			<dependency>
				<groupId>io.prometheus</groupId>
				<artifactId>simpleclient</artifactId>
				<version>${prometheus.version}</version>
			</dependency>
			<dependency>
				<groupId>io.prometheus</groupId>
				<artifactId>simpleclient_httpserver</artifactId>
				<version>${prometheus.version}</version>
			</dependency>
			<dependency>
				<groupId>io.prometheus</groupId>
				<artifactId>simpleclient_dropwizard</artifactId>
				<version>${prometheus.version}</version>
			</dependency>
			<dependency>
				<groupId>io.prometheus</groupId>
				<artifactId>simpleclient_servlet</artifactId>
				<version>${prometheus.version}</version>
			</dependency>
			<!-- Micrometer -->
			<dependency>
				<groupId>io.micrometer</groupId>
				<artifactId>micrometer-core</artifactId>
				<version>${micrometer.version}</version>
			</dependency>
			<dependency>
				<groupId>io.micrometer</groupId>
				<artifactId>micrometer-registry-prometheus</artifactId>
				<version>${micrometer.version}</version>
			</dependency>
			<!-- Dropwizard Metrics -->
			<dependency>
				<groupId>com.ryantenney.metrics</groupId>
				<artifactId>metrics-spring</artifactId>
				<version>${metrics-spring.version}</version>
			</dependency>
			<dependency>
				<groupId>io.dropwizard.metrics</groupId>
				<artifactId>metrics-json</artifactId>
				<version>${dropwizard-metrics.version}</version>
			</dependency>
			<dependency>
				<groupId>io.dropwizard.metrics</groupId>
				<artifactId>metrics-jvm</artifactId>
				<version>${dropwizard-metrics.version}</version>
			</dependency>
			<dependency>
				<groupId>io.dropwizard.metrics</groupId>
				<artifactId>metrics-servlet</artifactId>
				<version>${dropwizard-metrics.version}</version>
			</dependency>
			<dependency>
				<groupId>io.dropwizard.metrics</groupId>
				<artifactId>metrics-servlets</artifactId>
				<version>${dropwizard-metrics.version}</version>
			</dependency>
			<!-- Javamelody -->
			<dependency>
				<groupId>net.bull.javamelody</groupId>
				<artifactId>javamelody-core</artifactId>
				<version>${javamelody.version}</version>
			</dependency>
			<!-- CAT -->
			<dependency>
				<groupId>com.dianping.cat</groupId>
				<artifactId>cat-client</artifactId>
				<version>${cat.version}</version>
			</dependency>
			<dependency>
				<groupId>org.codehaus.plexus</groupId>
				<artifactId>plexus-utils</artifactId>
				<version>${plexus.version}</version>
			</dependency>

			<!-- 测试 -->
			<!-- Spock -->
			<dependency>
				<groupId>org.spockframework</groupId>
				<artifactId>spock-bom</artifactId>
				<version>${spock.version}</version>
				<type>pom</type>
				<scope>import</scope>
			</dependency>
			<dependency>
				<groupId>org.hdrhistogram</groupId>
				<artifactId>HdrHistogram</artifactId>
				<version>${hdrhistogram.version}</version>
			</dependency>
			<dependency>
				<groupId>org.jodd</groupId>
				<artifactId>jodd-core</artifactId>
				<version>${jodd.version}</version>
			</dependency>
			<!-- Junit -->
			<dependency>
				<groupId>junit</groupId>
				<artifactId>junit</artifactId>
				<version>${junit.version}</version>
			</dependency>
			<!-- Cucumber -->
			<dependency>
				<groupId>io.cucumber</groupId>
				<artifactId>cucumber-junit</artifactId>
				<version>${cucumber.version}</version>
			</dependency>
			<dependency>
				<groupId>io.cucumber</groupId>
				<artifactId>cucumber-spring</artifactId>
				<version>${cucumber.version}</version>
			</dependency>
			<!-- Gatling -->
			<dependency>
				<groupId>io.gatling</groupId>
				<artifactId>gatling-app</artifactId>
				<version>${gatling.version}</version>
			</dependency>
			<dependency>
				<groupId>io.gatling</groupId>
				<artifactId>gatling-recorder</artifactId>
				<version>${gatling.version}</version>
			</dependency>
			<dependency>
				<groupId>io.gatling.highcharts</groupId>
				<artifactId>gatling-charts-highcharts</artifactId>
				<version>${gatling.version}</version>
			</dependency>
			<!-- Embedded Redis -->
			<dependency>
				<groupId>com.github.codemonstur</groupId>
				<artifactId>embedded-redis</artifactId>
				<version>${embedded-redis.version}</version>
			</dependency>
			<!-- Embedded MongoDB -->
			<dependency>
				<groupId>de.flapdoodle.embed</groupId>
				<artifactId>de.flapdoodle.embed.mongo</artifactId>
				<version>${embedded-mongo.version}</version>
			</dependency>
			<!-- Embedded Elasticsearch -->
			<dependency>
				<groupId>com.playtika.testcontainers</groupId>
				<artifactId>embedded-elasticsearch</artifactId>
				<version>${testcontainers.version}</version>
			</dependency>
			<!-- Embedded Kafka -->
			<dependency>
				<groupId>com.playtika.testcontainers</groupId>
				<artifactId>embedded-kafka</artifactId>
				<version>${testcontainers.version}</version>
			</dependency>
			<!-- Embedded MariaDB -->
			<dependency>
				<groupId>com.playtika.testcontainers</groupId>
				<artifactId>embedded-mariadb</artifactId>
				<version>${testcontainers.version}</version>
			</dependency>
			<!-- Embedded MongoDB -->
			<dependency>
				<groupId>com.playtika.testcontainers</groupId>
				<artifactId>embedded-mongodb</artifactId>
				<version>${testcontainers.version}</version>
			</dependency>
			<!-- Embedded MySQL -->
			<dependency>
				<groupId>com.playtika.testcontainers</groupId>
				<artifactId>embedded-mysql</artifactId>
				<version>${testcontainers.version}</version>
			</dependency>
			<!-- Embedded Pulsar -->
			<dependency>
				<groupId>com.playtika.testcontainers</groupId>
				<artifactId>embedded-pulsar</artifactId>
				<version>${testcontainers.version}</version>
			</dependency>
			<!-- Embedded RabbitMQ -->
			<dependency>
				<groupId>com.playtika.testcontainers</groupId>
				<artifactId>embedded-rabbitmq</artifactId>
				<version>${testcontainers.version}</version>
			</dependency>
			<!-- Embedded Redis -->
			<dependency>
				<groupId>com.playtika.testcontainers</groupId>
				<artifactId>embedded-redis</artifactId>
				<version>${testcontainers.version}</version>
			</dependency>
			<!-- Groovy -->
			<dependency>
				<groupId>org.codehaus.groovy</groupId>
				<artifactId>groovy</artifactId>
				<version>${groovy.version}</version>
			</dependency>
			<dependency>
				<groupId>org.codehaus.groovy</groupId>
				<artifactId>groovy-sql</artifactId>
				<version>${groovy.version}</version>
			</dependency>

			<!-- IDEA -->
			<dependency>
				<groupId>org.jetbrains</groupId>
				<artifactId>annotations</artifactId>
				<version>${jetbrains-annotations.version}</version>
			</dependency>
		</dependencies>
	</dependencyManagement>
</project><|MERGE_RESOLUTION|>--- conflicted
+++ resolved
@@ -24,11 +24,7 @@
 	<parent>
 		<groupId>org.ylzl</groupId>
 		<artifactId>eden-components</artifactId>
-<<<<<<< HEAD
-		<version>2.4.13.20221021</version>
-=======
 		<version>2.4.13.20221030</version>
->>>>>>> 80a2eca8
 		<relativePath>../pom.xml</relativePath>
 	</parent>
 	<artifactId>eden-dependencies</artifactId>
@@ -148,7 +144,7 @@
 		<rocketmq-spring-boot.version>2.1.1</rocketmq-spring-boot.version>
 
 		<!-- 分布式组件 -->
-		<dubbo.version>3.0.12</dubbo.version>
+		<dubbo.version>3.0.9</dubbo.version>
 		<protobuf.version>4.0.0-rc-2</protobuf.version>
 		<zookeeper.version>3.7.0</zookeeper.version>
 		<curator.version>5.1.0</curator.version>
@@ -273,143 +269,77 @@
 			<dependency>
 				<groupId>org.ylzl</groupId>
 				<artifactId>eden-commons</artifactId>
-<<<<<<< HEAD
+				<version>2.4.13.20221030</version>
+			</dependency>
+			<dependency>
+				<groupId>org.ylzl</groupId>
+				<artifactId>eden-spring-cloud</artifactId>
+				<version>2.4.13.20221030</version>
+			</dependency>
+			<dependency>
+				<groupId>org.ylzl</groupId>
+				<artifactId>eden-spring-data</artifactId>
+				<version>2.4.13.20221030</version>
+			</dependency>
+			<dependency>
+				<groupId>org.ylzl</groupId>
+				<artifactId>eden-spring-framework</artifactId>
+				<version>2.4.13.20221030</version>
+			</dependency>
+			<dependency>
+				<groupId>org.ylzl</groupId>
+				<artifactId>eden-spring-integration</artifactId>
+				<version>2.4.13.20221030</version>
+			</dependency>
+			<dependency>
+				<groupId>org.ylzl</groupId>
+				<artifactId>eden-spring-security</artifactId>
+				<version>2.4.13.20221030</version>
+			</dependency>
+			<dependency>
+				<groupId>org.ylzl</groupId>
+				<artifactId>eden-spring-test</artifactId>
+				<version>2.4.13.20221030</version>
+			</dependency>
+
+			<!-- 解决方案 -->
+			<dependency>
+				<groupId>org.ylzl</groupId>
+				<artifactId>eden-bigdata-filter</artifactId>
+				<version>2.4.13.20221030</version>
+			</dependency>
+			<dependency>
+				<groupId>org.ylzl</groupId>
+				<artifactId>eden-consistency-task</artifactId>
+				<version>2.4.13.20221030</version>
+			</dependency>
+			<dependency>
+				<groupId>org.ylzl</groupId>
+				<artifactId>eden-distributed-lock</artifactId>
+				<version>2.4.13.20221030</version>
+			</dependency>
+			<dependency>
+				<groupId>org.ylzl</groupId>
+				<artifactId>eden-distributed-uid</artifactId>
+				<version>2.4.13.20221030</version>
+			</dependency>
+			<dependency>
+				<groupId>org.ylzl</groupId>
+				<artifactId>eden-common-excel</artifactId>
+				<version>2.4.13.20221030</version>
+			</dependency>
+			<dependency>
+				<groupId>org.ylzl</groupId>
+				<artifactId>eden-flow-compose</artifactId>
+				<version>2.4.13.20221030</version>
+			</dependency>
+			<dependency>
+				<groupId>org.ylzl</groupId>
+				<artifactId>eden-cache</artifactId>
 				<version>2.4.13.20221021</version>
-=======
-				<version>2.4.13.20221030</version>
->>>>>>> 80a2eca8
-			</dependency>
-			<dependency>
-				<groupId>org.ylzl</groupId>
-				<artifactId>eden-spring-cloud</artifactId>
-<<<<<<< HEAD
-				<version>2.4.13.20221021</version>
-=======
-				<version>2.4.13.20221030</version>
->>>>>>> 80a2eca8
-			</dependency>
-			<dependency>
-				<groupId>org.ylzl</groupId>
-				<artifactId>eden-spring-data</artifactId>
-<<<<<<< HEAD
-				<version>2.4.13.20221021</version>
-=======
-				<version>2.4.13.20221030</version>
->>>>>>> 80a2eca8
-			</dependency>
-			<dependency>
-				<groupId>org.ylzl</groupId>
-				<artifactId>eden-spring-framework</artifactId>
-<<<<<<< HEAD
-				<version>2.4.13.20221021</version>
-=======
-				<version>2.4.13.20221030</version>
->>>>>>> 80a2eca8
-			</dependency>
-			<dependency>
-				<groupId>org.ylzl</groupId>
-				<artifactId>eden-spring-integration</artifactId>
-<<<<<<< HEAD
-				<version>2.4.13.20221021</version>
-=======
-				<version>2.4.13.20221030</version>
->>>>>>> 80a2eca8
-			</dependency>
-			<dependency>
-				<groupId>org.ylzl</groupId>
-				<artifactId>eden-spring-security</artifactId>
-<<<<<<< HEAD
-				<version>2.4.13.20221021</version>
-=======
-				<version>2.4.13.20221030</version>
->>>>>>> 80a2eca8
-			</dependency>
-			<dependency>
-				<groupId>org.ylzl</groupId>
-				<artifactId>eden-spring-test</artifactId>
-<<<<<<< HEAD
-				<version>2.4.13.20221021</version>
-=======
-				<version>2.4.13.20221030</version>
->>>>>>> 80a2eca8
-			</dependency>
-
-			<!-- 解决方案 -->
-			<dependency>
-				<groupId>org.ylzl</groupId>
-				<artifactId>eden-bigdata-filter</artifactId>
-<<<<<<< HEAD
-				<version>2.4.13.20221021</version>
-=======
-				<version>2.4.13.20221030</version>
->>>>>>> 80a2eca8
-			</dependency>
-			<dependency>
-				<groupId>org.ylzl</groupId>
-				<artifactId>eden-consistency-task</artifactId>
-<<<<<<< HEAD
-				<version>2.4.13.20221021</version>
-=======
-				<version>2.4.13.20221030</version>
->>>>>>> 80a2eca8
-			</dependency>
-			<dependency>
-				<groupId>org.ylzl</groupId>
-				<artifactId>eden-distributed-lock</artifactId>
-<<<<<<< HEAD
-				<version>2.4.13.20221021</version>
-=======
-				<version>2.4.13.20221030</version>
->>>>>>> 80a2eca8
-			</dependency>
-			<dependency>
-				<groupId>org.ylzl</groupId>
-				<artifactId>eden-distributed-uid</artifactId>
-<<<<<<< HEAD
-				<version>2.4.13.20221021</version>
-=======
-				<version>2.4.13.20221030</version>
-			</dependency>
-			<dependency>
-				<groupId>org.ylzl</groupId>
-				<artifactId>eden-common-excel</artifactId>
-				<version>2.4.13.20221030</version>
->>>>>>> 80a2eca8
-			</dependency>
-			<dependency>
-				<groupId>org.ylzl</groupId>
-				<artifactId>eden-flow-compose</artifactId>
-<<<<<<< HEAD
-				<version>2.4.13.20221021</version>
-			</dependency>
-			<dependency>
-				<groupId>org.ylzl</groupId>
-				<artifactId>eden-cache-adapter</artifactId>
-=======
-				<version>2.4.13.20221030</version>
-			</dependency>
-			<dependency>
-				<groupId>org.ylzl</groupId>
-				<artifactId>eden-cache</artifactId>
->>>>>>> 80a2eca8
-				<version>2.4.13.20221021</version>
-			</dependency>
-			<dependency>
-				<groupId>org.ylzl</groupId>
-<<<<<<< HEAD
-				<artifactId>eden-mail-adapter</artifactId>
-				<version>2.4.13.20221021</version>
-			</dependency>
-			<dependency>
-				<groupId>org.ylzl</groupId>
-				<artifactId>eden-mq-adapter</artifactId>
-				<version>2.4.13.20221021</version>
-			</dependency>
-			<dependency>
-				<groupId>org.ylzl</groupId>
-				<artifactId>eden-sms-adapter</artifactId>
-				<version>2.4.13.20221021</version>
-=======
+			</dependency>
+			<dependency>
+				<groupId>org.ylzl</groupId>
 				<artifactId>eden-common-mail</artifactId>
 				<version>2.4.13.20221030</version>
 			</dependency>
@@ -422,479 +352,270 @@
 				<groupId>org.ylzl</groupId>
 				<artifactId>eden-common-sms</artifactId>
 				<version>2.4.13.20221030</version>
->>>>>>> 80a2eca8
 			</dependency>
 			<dependency>
 				<groupId>org.ylzl</groupId>
 				<artifactId>eden-trace-testing</artifactId>
-<<<<<<< HEAD
-				<version>2.4.13.20221021</version>
-=======
-				<version>2.4.13.20221030</version>
->>>>>>> 80a2eca8
+				<version>2.4.13.20221030</version>
 			</dependency>
 
 			<!-- 自定义 Spring Boot Starters -->
 			<dependency>
 				<groupId>org.ylzl</groupId>
 				<artifactId>eden-arthas-spring-boot-starter</artifactId>
-<<<<<<< HEAD
-				<version>2.4.13.20221021</version>
-=======
-				<version>2.4.13.20221030</version>
->>>>>>> 80a2eca8
+				<version>2.4.13.20221030</version>
 			</dependency>
 			<dependency>
 				<groupId>org.ylzl</groupId>
 				<artifactId>eden-caffeine-spring-boot-starter</artifactId>
-<<<<<<< HEAD
-				<version>2.4.13.20221021</version>
-=======
-				<version>2.4.13.20221030</version>
->>>>>>> 80a2eca8
+				<version>2.4.13.20221030</version>
 			</dependency>
 			<dependency>
 				<groupId>org.ylzl</groupId>
 				<artifactId>eden-canel-spring-boot-starter</artifactId>
-<<<<<<< HEAD
-				<version>2.4.13.20221021</version>
-=======
-				<version>2.4.13.20221030</version>
->>>>>>> 80a2eca8
+				<version>2.4.13.20221030</version>
 			</dependency>
 			<dependency>
 				<groupId>org.ylzl</groupId>
 				<artifactId>eden-cat-spring-boot-starter</artifactId>
-<<<<<<< HEAD
-				<version>2.4.13.20221021</version>
-=======
-				<version>2.4.13.20221030</version>
->>>>>>> 80a2eca8
+				<version>2.4.13.20221030</version>
 			</dependency>
 			<dependency>
 				<groupId>org.ylzl</groupId>
 				<artifactId>eden-curator-spring-boot-starter</artifactId>
-<<<<<<< HEAD
-				<version>2.4.13.20221021</version>
-=======
-				<version>2.4.13.20221030</version>
->>>>>>> 80a2eca8
+				<version>2.4.13.20221030</version>
 			</dependency>
 			<dependency>
 				<groupId>org.ylzl</groupId>
 				<artifactId>eden-druid-spring-boot-starter</artifactId>
-<<<<<<< HEAD
-				<version>2.4.13.20221021</version>
-=======
-				<version>2.4.13.20221030</version>
->>>>>>> 80a2eca8
+				<version>2.4.13.20221030</version>
 			</dependency>
 			<dependency>
 				<groupId>org.ylzl</groupId>
 				<artifactId>eden-dynamic-datasource-spring-boot-starter</artifactId>
-<<<<<<< HEAD
-				<version>2.4.13.20221021</version>
-=======
-				<version>2.4.13.20221030</version>
->>>>>>> 80a2eca8
+				<version>2.4.13.20221030</version>
 			</dependency>
 			<dependency>
 				<groupId>org.ylzl</groupId>
 				<artifactId>eden-elasticsearch-spring-boot-starter</artifactId>
-<<<<<<< HEAD
-				<version>2.4.13.20221021</version>
-=======
-				<version>2.4.13.20221030</version>
->>>>>>> 80a2eca8
+				<version>2.4.13.20221030</version>
 			</dependency>
 			<dependency>
 				<groupId>org.ylzl</groupId>
 				<artifactId>eden-flyway-spring-boot-starter</artifactId>
-<<<<<<< HEAD
-				<version>2.4.13.20221021</version>
-=======
-				<version>2.4.13.20221030</version>
->>>>>>> 80a2eca8
+				<version>2.4.13.20221030</version>
 			</dependency>
 			<dependency>
 				<groupId>org.ylzl</groupId>
 				<artifactId>eden-ftpclient-spring-boot-starter</artifactId>
-<<<<<<< HEAD
-				<version>2.4.13.20221021</version>
-=======
-				<version>2.4.13.20221030</version>
->>>>>>> 80a2eca8
+				<version>2.4.13.20221030</version>
 			</dependency>
 			<dependency>
 				<groupId>org.ylzl</groupId>
 				<artifactId>eden-ftpserver-spring-boot-starter</artifactId>
-<<<<<<< HEAD
-				<version>2.4.13.20221021</version>
-=======
-				<version>2.4.13.20221030</version>
->>>>>>> 80a2eca8
+				<version>2.4.13.20221030</version>
 			</dependency>
 			<dependency>
 				<groupId>org.ylzl</groupId>
 				<artifactId>eden-hikaricp-spring-boot-starter</artifactId>
-<<<<<<< HEAD
-				<version>2.4.13.20221021</version>
-=======
-				<version>2.4.13.20221030</version>
->>>>>>> 80a2eca8
+				<version>2.4.13.20221030</version>
 			</dependency>
 			<dependency>
 				<groupId>org.ylzl</groupId>
 				<artifactId>eden-influxdb-spring-boot-starter</artifactId>
-<<<<<<< HEAD
-				<version>2.4.13.20221021</version>
-=======
-				<version>2.4.13.20221030</version>
->>>>>>> 80a2eca8
+				<version>2.4.13.20221030</version>
 			</dependency>
 			<dependency>
 				<groupId>org.ylzl</groupId>
 				<artifactId>eden-javamail-spring-boot-starter</artifactId>
-<<<<<<< HEAD
-				<version>2.4.13.20221021</version>
-=======
-				<version>2.4.13.20221030</version>
->>>>>>> 80a2eca8
+				<version>2.4.13.20221030</version>
 			</dependency>
 			<dependency>
 				<groupId>org.ylzl</groupId>
 				<artifactId>eden-jwt-spring-boot-starter</artifactId>
-<<<<<<< HEAD
-				<version>2.4.13.20221021</version>
-=======
-				<version>2.4.13.20221030</version>
->>>>>>> 80a2eca8
+				<version>2.4.13.20221030</version>
 			</dependency>
 			<dependency>
 				<groupId>org.ylzl</groupId>
 				<artifactId>eden-kafka-spring-boot-starter</artifactId>
-<<<<<<< HEAD
-				<version>2.4.13.20221021</version>
-=======
-				<version>2.4.13.20221030</version>
->>>>>>> 80a2eca8
+				<version>2.4.13.20221030</version>
 			</dependency>
 			<dependency>
 				<groupId>org.ylzl</groupId>
 				<artifactId>eden-leaf-spring-boot-starter</artifactId>
-<<<<<<< HEAD
-				<version>2.4.13.20221021</version>
-=======
-				<version>2.4.13.20221030</version>
->>>>>>> 80a2eca8
+				<version>2.4.13.20221030</version>
 			</dependency>
 			<dependency>
 				<groupId>org.ylzl</groupId>
 				<artifactId>eden-liquibase-spring-boot-starter</artifactId>
-<<<<<<< HEAD
-				<version>2.4.13.20221021</version>
-=======
-				<version>2.4.13.20221030</version>
->>>>>>> 80a2eca8
+				<version>2.4.13.20221030</version>
 			</dependency>
 			<dependency>
 				<groupId>org.ylzl</groupId>
 				<artifactId>eden-logstash-spring-boot-starter</artifactId>
-<<<<<<< HEAD
-				<version>2.4.13.20221021</version>
-=======
-				<version>2.4.13.20221030</version>
->>>>>>> 80a2eca8
+				<version>2.4.13.20221030</version>
 			</dependency>
 			<dependency>
 				<groupId>org.ylzl</groupId>
 				<artifactId>eden-metrics-spring-boot-starter</artifactId>
-<<<<<<< HEAD
-				<version>2.4.13.20221021</version>
-=======
-				<version>2.4.13.20221030</version>
->>>>>>> 80a2eca8
+				<version>2.4.13.20221030</version>
 			</dependency>
 			<dependency>
 				<groupId>org.ylzl</groupId>
 				<artifactId>eden-mongobee-spring-boot-starter</artifactId>
-<<<<<<< HEAD
-				<version>2.4.13.20221021</version>
-=======
-				<version>2.4.13.20221030</version>
->>>>>>> 80a2eca8
+				<version>2.4.13.20221030</version>
 			</dependency>
 			<dependency>
 				<groupId>org.ylzl</groupId>
 				<artifactId>eden-mongodb-spring-boot-starter</artifactId>
-<<<<<<< HEAD
-				<version>2.4.13.20221021</version>
-=======
-				<version>2.4.13.20221030</version>
->>>>>>> 80a2eca8
+				<version>2.4.13.20221030</version>
 			</dependency>
 			<dependency>
 				<groupId>org.ylzl</groupId>
 				<artifactId>eden-mybatis-spring-boot-starter</artifactId>
-<<<<<<< HEAD
-				<version>2.4.13.20221021</version>
-=======
-				<version>2.4.13.20221030</version>
->>>>>>> 80a2eca8
+				<version>2.4.13.20221030</version>
 			</dependency>
 			<dependency>
 				<groupId>org.ylzl</groupId>
 				<artifactId>eden-netty-spring-boot-starter</artifactId>
-<<<<<<< HEAD
-				<version>2.4.13.20221021</version>
-=======
-				<version>2.4.13.20221030</version>
->>>>>>> 80a2eca8
+				<version>2.4.13.20221030</version>
 			</dependency>
 			<dependency>
 				<groupId>org.ylzl</groupId>
 				<artifactId>eden-oauth2-spring-boot-starter</artifactId>
-<<<<<<< HEAD
-				<version>2.4.13.20221021</version>
-=======
-				<version>2.4.13.20221030</version>
->>>>>>> 80a2eca8
+				<version>2.4.13.20221030</version>
 			</dependency>
 			<dependency>
 				<groupId>org.ylzl</groupId>
 				<artifactId>eden-prometheus-spring-boot-starter</artifactId>
-<<<<<<< HEAD
-				<version>2.4.13.20221021</version>
-=======
-				<version>2.4.13.20221030</version>
->>>>>>> 80a2eca8
+				<version>2.4.13.20221030</version>
 			</dependency>
 			<dependency>
 				<groupId>org.ylzl</groupId>
 				<artifactId>eden-rabbitmq-spring-boot-starter</artifactId>
-<<<<<<< HEAD
-				<version>2.4.13.20221021</version>
-=======
-				<version>2.4.13.20221030</version>
->>>>>>> 80a2eca8
+				<version>2.4.13.20221030</version>
 			</dependency>
 			<dependency>
 				<groupId>org.ylzl</groupId>
 				<artifactId>eden-redis-spring-boot-starter</artifactId>
-<<<<<<< HEAD
-				<version>2.4.13.20221021</version>
-=======
-				<version>2.4.13.20221030</version>
->>>>>>> 80a2eca8
+				<version>2.4.13.20221030</version>
 			</dependency>
 			<dependency>
 				<groupId>org.ylzl</groupId>
 				<artifactId>eden-redisson-spring-boot-starter</artifactId>
-<<<<<<< HEAD
-				<version>2.4.13.20221021</version>
-=======
-				<version>2.4.13.20221030</version>
->>>>>>> 80a2eca8
+				<version>2.4.13.20221030</version>
 			</dependency>
 			<dependency>
 				<groupId>org.ylzl</groupId>
 				<artifactId>eden-rocketmq-spring-boot-starter</artifactId>
-<<<<<<< HEAD
-				<version>2.4.13.20221021</version>
-=======
-				<version>2.4.13.20221030</version>
->>>>>>> 80a2eca8
+				<version>2.4.13.20221030</version>
 			</dependency>
 			<dependency>
 				<groupId>org.ylzl</groupId>
 				<artifactId>eden-sharding-jdbc-spring-boot-starter</artifactId>
-<<<<<<< HEAD
-				<version>2.4.13.20221021</version>
-=======
-				<version>2.4.13.20221030</version>
->>>>>>> 80a2eca8
+				<version>2.4.13.20221030</version>
 			</dependency>
 			<dependency>
 				<groupId>org.ylzl</groupId>
 				<artifactId>eden-spock-spring-boot-starter</artifactId>
-<<<<<<< HEAD
-				<version>2.4.13.20221021</version>
-=======
-				<version>2.4.13.20221030</version>
->>>>>>> 80a2eca8
+				<version>2.4.13.20221030</version>
 			</dependency>
 			<dependency>
 				<groupId>org.ylzl</groupId>
 				<artifactId>eden-swagger2-spring-boot-starter</artifactId>
-<<<<<<< HEAD
-				<version>2.4.13.20221021</version>
-=======
-				<version>2.4.13.20221030</version>
->>>>>>> 80a2eca8
+				<version>2.4.13.20221030</version>
 			</dependency>
 			<dependency>
 				<groupId>org.ylzl</groupId>
 				<artifactId>eden-swagger3-spring-boot-starter</artifactId>
-<<<<<<< HEAD
-				<version>2.4.13.20221021</version>
-=======
-				<version>2.4.13.20221030</version>
->>>>>>> 80a2eca8
+				<version>2.4.13.20221030</version>
 			</dependency>
 			<dependency>
 				<groupId>org.ylzl</groupId>
 				<artifactId>eden-tinyid-spring-boot-starter</artifactId>
-<<<<<<< HEAD
-				<version>2.4.13.20221021</version>
-=======
-				<version>2.4.13.20221030</version>
->>>>>>> 80a2eca8
+				<version>2.4.13.20221030</version>
 			</dependency>
 			<dependency>
 				<groupId>org.ylzl</groupId>
 				<artifactId>eden-tomcat-spring-boot-starter</artifactId>
-<<<<<<< HEAD
-				<version>2.4.13.20221021</version>
-=======
-				<version>2.4.13.20221030</version>
->>>>>>> 80a2eca8
+				<version>2.4.13.20221030</version>
 			</dependency>
 			<dependency>
 				<groupId>org.ylzl</groupId>
 				<artifactId>eden-truelicense-spring-boot-starter</artifactId>
-<<<<<<< HEAD
-				<version>2.4.13.20221021</version>
-=======
-				<version>2.4.13.20221030</version>
->>>>>>> 80a2eca8
+				<version>2.4.13.20221030</version>
 			</dependency>
 			<dependency>
 				<groupId>org.ylzl</groupId>
 				<artifactId>eden-undertow-spring-boot-starter</artifactId>
-<<<<<<< HEAD
-				<version>2.4.13.20221021</version>
-=======
-				<version>2.4.13.20221030</version>
->>>>>>> 80a2eca8
+				<version>2.4.13.20221030</version>
 			</dependency>
 			<dependency>
 				<groupId>org.ylzl</groupId>
 				<artifactId>eden-uid-generator-spring-boot-starter</artifactId>
-<<<<<<< HEAD
-				<version>2.4.13.20221021</version>
-=======
-				<version>2.4.13.20221030</version>
->>>>>>> 80a2eca8
+				<version>2.4.13.20221030</version>
 			</dependency>
 			<dependency>
 				<groupId>org.ylzl</groupId>
 				<artifactId>eden-xxljob-spring-boot-starter</artifactId>
-<<<<<<< HEAD
-				<version>2.4.13.20221021</version>
-=======
-				<version>2.4.13.20221030</version>
->>>>>>> 80a2eca8
+				<version>2.4.13.20221030</version>
 			</dependency>
 
 			<!-- 自定义 Spring Cloud Starters -->
 			<dependency>
 				<groupId>org.ylzl</groupId>
 				<artifactId>eden-apollo-spring-cloud-starter</artifactId>
-<<<<<<< HEAD
-				<version>2.4.13.20221021</version>
-=======
-				<version>2.4.13.20221030</version>
->>>>>>> 80a2eca8
+				<version>2.4.13.20221030</version>
 			</dependency>
 			<dependency>
 				<groupId>org.ylzl</groupId>
 				<artifactId>eden-dubbo-spring-cloud-starter</artifactId>
-<<<<<<< HEAD
-				<version>2.4.13.20221021</version>
-=======
-				<version>2.4.13.20221030</version>
->>>>>>> 80a2eca8
+				<version>2.4.13.20221030</version>
 			</dependency>
 			<dependency>
 				<groupId>org.ylzl</groupId>
 				<artifactId>eden-nacos-config-spring-cloud-starter</artifactId>
-<<<<<<< HEAD
-				<version>2.4.13.20221021</version>
-=======
-				<version>2.4.13.20221030</version>
->>>>>>> 80a2eca8
+				<version>2.4.13.20221030</version>
 			</dependency>
 			<dependency>
 				<groupId>org.ylzl</groupId>
 				<artifactId>eden-nacos-discovery-spring-cloud-starter</artifactId>
-<<<<<<< HEAD
-				<version>2.4.13.20221021</version>
-=======
-				<version>2.4.13.20221030</version>
->>>>>>> 80a2eca8
+				<version>2.4.13.20221030</version>
 			</dependency>
 			<dependency>
 				<groupId>org.ylzl</groupId>
 				<artifactId>eden-openfeign-spring-cloud-starter</artifactId>
-<<<<<<< HEAD
-				<version>2.4.13.20221021</version>
-=======
-				<version>2.4.13.20221030</version>
->>>>>>> 80a2eca8
+				<version>2.4.13.20221030</version>
 			</dependency>
 			<dependency>
 				<groupId>org.ylzl</groupId>
 				<artifactId>eden-sentinel-spring-cloud-starter</artifactId>
-<<<<<<< HEAD
-				<version>2.4.13.20221021</version>
-=======
-				<version>2.4.13.20221030</version>
->>>>>>> 80a2eca8
+				<version>2.4.13.20221030</version>
 			</dependency>
 			<dependency>
 				<groupId>org.ylzl</groupId>
 				<artifactId>eden-sofa-tracer-spring-cloud-starter</artifactId>
-<<<<<<< HEAD
-				<version>2.4.13.20221021</version>
-=======
-				<version>2.4.13.20221030</version>
->>>>>>> 80a2eca8
+				<version>2.4.13.20221030</version>
 			</dependency>
 			<dependency>
 				<groupId>org.ylzl</groupId>
 				<artifactId>eden-zipkin-spring-cloud-starter</artifactId>
-<<<<<<< HEAD
-				<version>2.4.13.20221021</version>
-=======
-				<version>2.4.13.20221030</version>
->>>>>>> 80a2eca8
+				<version>2.4.13.20221030</version>
 			</dependency>
 			<dependency>
 				<groupId>org.ylzl</groupId>
 				<artifactId>eden-zookeeper-config-spring-cloud-starter</artifactId>
-<<<<<<< HEAD
-				<version>2.4.13.20221021</version>
-=======
-				<version>2.4.13.20221030</version>
->>>>>>> 80a2eca8
+				<version>2.4.13.20221030</version>
 			</dependency>
 			<dependency>
 				<groupId>org.ylzl</groupId>
 				<artifactId>eden-zookeeper-discovery-spring-cloud-starter</artifactId>
-<<<<<<< HEAD
-				<version>2.4.13.20221021</version>
-=======
-				<version>2.4.13.20221030</version>
->>>>>>> 80a2eca8
+				<version>2.4.13.20221030</version>
 			</dependency>
 			<dependency>
 				<groupId>org.ylzl</groupId>
 				<artifactId>eden-zookeeper-spring-cloud-starter</artifactId>
-<<<<<<< HEAD
-				<version>2.4.13.20221021</version>
-=======
-				<version>2.4.13.20221030</version>
->>>>>>> 80a2eca8
+				<version>2.4.13.20221030</version>
 			</dependency>
 
 			<!-- 基础框架 -->
