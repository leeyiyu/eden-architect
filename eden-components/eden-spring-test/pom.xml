<?xml version="1.0" encoding="UTF-8"?>
<!--
  ~ Licensed to the Apache Software Foundation (ASF) under one or more
  ~ contributor license agreements.  See the NOTICE file distributed with
  ~ this work for additional information regarding copyright ownership.
  ~ The ASF licenses this file to You under the Apache License, Version 2.0
  ~ (the "License"); you may not use this file except in compliance with
  ~ the License.  You may obtain a copy of the License at
  ~
  ~      http://www.apache.org/licenses/LICENSE-2.0
  ~
  ~ Unless required by applicable law or agreed to in writing, software
  ~ distributed under the License is distributed on an "AS IS" BASIS,
  ~ WITHOUT WARRANTIES OR CONDITIONS OF ANY KIND, either express or implied.
  ~ See the License for the specific language governing permissions and
  ~ limitations under the License.
  -->

<project xmlns:xsi="http://www.w3.org/2001/XMLSchema-instance"
		 xmlns="http://maven.apache.org/POM/4.0.0"
		 xsi:schemaLocation="http://maven.apache.org/POM/4.0.0 http://maven.apache.org/xsd/maven-4.0.0.xsd">

	<modelVersion>4.0.0</modelVersion>
	<parent>
		<groupId>org.ylzl</groupId>
		<artifactId>eden-parent</artifactId>
		<version>2.4.13.20221129</version>
		<relativePath>../eden-parent/pom.xml</relativePath>
	</parent>
	<artifactId>eden-spring-test</artifactId>
	<packaging>jar</packaging>
	<name>eden-spring-test</name>
	<description>Spring Test 扩展</description>

	<dependencies>
		<!-- 内部组件 -->
		<dependency>
			<groupId>org.ylzl</groupId>
			<artifactId>eden-commons</artifactId>
			<exclusions>
				<exclusion>
					<artifactId>checker-qual</artifactId>
					<groupId>org.checkerframework</groupId>
				</exclusion>
				<exclusion>
					<artifactId>error_prone_annotations</artifactId>
					<groupId>com.google.errorprone</groupId>
				</exclusion>
			</exclusions>
		</dependency>
		<dependency>
			<groupId>org.ylzl</groupId>
			<artifactId>eden-spring-framework</artifactId>
		</dependency>
		<dependency>
			<groupId>org.ylzl</groupId>
			<artifactId>eden-spring-integration</artifactId>
		</dependency>

		<!-- 开发工具 -->
		<dependency>
			<groupId>org.mapstruct</groupId>
			<artifactId>mapstruct</artifactId>
		</dependency>
		<dependency>
			<groupId>org.mapstruct</groupId>
			<artifactId>mapstruct-processor</artifactId>
			<optional>true</optional>
		</dependency>
		<dependency>
			<groupId>org.projectlombok</groupId>
			<artifactId>lombok</artifactId>
			<optional>true</optional>
		</dependency>

		<!-- Assertj -->
		<dependency>
			<groupId>org.assertj</groupId>
			<artifactId>assertj-core</artifactId>
		</dependency>

		<!-- Cucumber -->
		<dependency>
			<groupId>io.cucumber</groupId>
			<artifactId>cucumber-junit</artifactId>
		</dependency>
		<dependency>
			<groupId>io.cucumber</groupId>
			<artifactId>cucumber-spring</artifactId>
		</dependency>

		<!-- Gatling -->
		<dependency>
			<groupId>io.gatling.highcharts</groupId>
			<artifactId>gatling-charts-highcharts</artifactId>
			<exclusions>
				<exclusion>
					<artifactId>Saxon-HE</artifactId>
					<groupId>net.sf.saxon</groupId>
				</exclusion>
				<exclusion>
					<artifactId>logback-classic</artifactId>
					<groupId>ch.qos.logback</groupId>
				</exclusion>
				<exclusion>
					<artifactId>logback-core</artifactId>
					<groupId>ch.qos.logback</groupId>
				</exclusion>
				<exclusion>
					<artifactId>config</artifactId>
					<groupId>com.typesafe</groupId>
				</exclusion>
				<exclusion>
					<artifactId>scala-java8-compat_2.12</artifactId>
					<groupId>org.scala-lang.modules</groupId>
				</exclusion>
				<exclusion>
					<artifactId>scala-library</artifactId>
					<groupId>org.scala-lang</groupId>
				</exclusion>
				<exclusion>
					<artifactId>scala-reflect</artifactId>
					<groupId>org.scala-lang</groupId>
				</exclusion>
			</exclusions>
		</dependency>

		<!-- H2 -->
		<dependency>
			<groupId>com.h2database</groupId>
			<artifactId>h2</artifactId>
		</dependency>

		<!-- JMH -->
		<dependency>
			<groupId>org.openjdk.jmh</groupId>
			<artifactId>jmh-core</artifactId>
			<exclusions>
				<exclusion>
					<artifactId>jopt-simple</artifactId>
					<groupId>net.sf.jopt-simple</groupId>
				</exclusion>
			</exclusions>
		</dependency>
		<dependency>
			<groupId>org.openjdk.jmh</groupId>
			<artifactId>jmh-generator-annprocess</artifactId>
		</dependency>

		<!-- Kafka -->
		<dependency>
			<groupId>org.springframework.kafka</groupId>
			<artifactId>spring-kafka-test</artifactId>
			<exclusions>
				<exclusion>
					<artifactId>scala-library</artifactId>
					<groupId>org.scala-lang</groupId>
				</exclusion>
				<exclusion>
					<artifactId>scala-reflect</artifactId>
					<groupId>org.scala-lang</groupId>
				</exclusion>
			</exclusions>
		</dependency>

		<!-- MongoDB -->
		<dependency>
			<groupId>de.flapdoodle.embed</groupId>
			<artifactId>de.flapdoodle.embed.mongo</artifactId>
		</dependency>
		<dependency>
			<groupId>org.mongodb</groupId>
			<artifactId>mongo-java-driver</artifactId>
		</dependency>

		<!-- Redis -->
		<dependency>
			<groupId>com.github.codemonstur</groupId>
			<artifactId>embedded-redis</artifactId>
			<exclusions>
				<exclusion>
					<artifactId>guava</artifactId>
					<groupId>com.google.guava</groupId>
				</exclusion>
				<exclusion>
					<artifactId>logback-classic</artifactId>
					<groupId>ch.qos.logback</groupId>
				</exclusion>
			</exclusions>
		</dependency>

		<!-- Spock -->
		<dependency>
			<groupId>org.spockframework</groupId>
			<artifactId>spock-core</artifactId>
		</dependency>
		<dependency>
			<groupId>org.spockframework</groupId>
			<artifactId>spock-spring</artifactId>
		</dependency>
		<dependency>
			<groupId>org.apache.groovy</groupId>
			<artifactId>groovy</artifactId>
<<<<<<< HEAD
			<scope>test</scope>
		</dependency>
		<dependency>
			<groupId>org.codehaus.groovy</groupId>
			<artifactId>groovy-sql</artifactId>
			<scope>test</scope>
=======
>>>>>>> 73360ef0
		</dependency>
	</dependencies>
</project><|MERGE_RESOLUTION|>--- conflicted
+++ resolved
@@ -201,15 +201,6 @@
 		<dependency>
 			<groupId>org.apache.groovy</groupId>
 			<artifactId>groovy</artifactId>
-<<<<<<< HEAD
-			<scope>test</scope>
-		</dependency>
-		<dependency>
-			<groupId>org.codehaus.groovy</groupId>
-			<artifactId>groovy-sql</artifactId>
-			<scope>test</scope>
-=======
->>>>>>> 73360ef0
 		</dependency>
 	</dependencies>
 </project>