package org.ylzl.eden.spring.integration.bpc.config.parser;

import com.google.common.collect.Lists;
import org.dom4j.Document;
import org.dom4j.Element;
import org.ylzl.eden.spring.integration.bpc.config.env.ProcessConfig;
import org.ylzl.eden.spring.integration.bpc.config.env.ProcessNodeConfig;

import java.util.List;

/**
 * 基于 XML 结构的流程解析器
 *
 * @author <a href="mailto:shiyindaxiaojie@gmail.com">gyl</a>
 * @since 2.4.x
 */
public abstract class XmlProcessParser implements ProcessParser {

	public static final String PROCESS_NAME = "name";

	public static final String PROCESS_NODE_NAME = "name";

	public static final String PROCESS_NODE_CLASS = "class";

	public static final String PROCESS_NODE_NEXT = "next";

	/**
	 * 解析流程模型
	 *
	 * @return
	 * @throws Exception
	 */
	@Override
<<<<<<< HEAD
	public List<ProcessConfig> parse() throws Exception {
=======
	public List<ProcessConfig> parse() {
>>>>>>> f555140b
		Document document = getDocument();
		Element rootElement = document.getRootElement();
		List<Element> processElements = rootElement.elements();
		List<ProcessConfig> processConfigs = Lists.newArrayList();
		for (Element process : processElements) {
			ProcessConfig model = new ProcessConfig();
			model.setName(process.attributeValue(PROCESS_NAME));
			List<Element> elements = process.elements();
			for (Element node : elements) {
				ProcessNodeConfig processNodeConfig = new ProcessNodeConfig();
				processNodeConfig.setName(node.attributeValue(PROCESS_NODE_NAME));
				processNodeConfig.setClassName(node.attributeValue(PROCESS_NODE_CLASS));

				String next = node.attributeValue(PROCESS_NODE_NEXT);
				if (next != null) {
					processNodeConfig.setNextNode(next);
				}
			}
		}
		return processConfigs;
	}

	/**
	 * 获取 XML 文档对象
	 *
	 * @return
	 */
	protected abstract Document getDocument();
}<|MERGE_RESOLUTION|>--- conflicted
+++ resolved
@@ -31,11 +31,7 @@
 	 * @throws Exception
 	 */
 	@Override
-<<<<<<< HEAD
-	public List<ProcessConfig> parse() throws Exception {
-=======
 	public List<ProcessConfig> parse() {
->>>>>>> f555140b
 		Document document = getDocument();
 		Element rootElement = document.getRootElement();
 		List<Element> processElements = rootElement.elements();
