--- conflicted
+++ resolved
@@ -18,9 +18,5 @@
 	 * @return
 	 * @throws Exception
 	 */
-<<<<<<< HEAD
-	List<ProcessConfig> parse() throws Exception;
-=======
 	List<ProcessConfig> parse();
->>>>>>> f555140b
 }