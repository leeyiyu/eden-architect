--- conflicted
+++ resolved
@@ -28,11 +28,7 @@
 
 	def "test external transition"() {
 		given:
-<<<<<<< HEAD
-		StateMachine<States, Events, Context> stateMachine = StateMachineFactory.create("external transition")
-=======
         StateMachine<States, Events, Context> stateMachine = StateMachineFactory.create("external transition")
->>>>>>> 20e58538
 		stateMachine.externalTransition()
 			.from(States.WAIT_BUYER_PAY)
 			.to(States.TRADE_SUCCESS)
